[package]
name = "zkevm-circuits"
version = "0.1.0"
authors = ["therealyingtong <yingtong@z.cash>"]
edition = "2021"
license = "MIT OR Apache-2.0"

# See more keys and their definitions at https://doc.rust-lang.org/cargo/reference/manifest.html

[dependencies]
halo2_proofs = { git = "https://github.com/privacy-scaling-explorations/halo2.git", tag = "v2023_02_02" }
num = "0.4"
sha3 = "0.10"
array-init = "2.0.0"
bus-mapping = { path = "../bus-mapping" }
eth-types = { path = "../eth-types" }
gadgets = { path = "../gadgets" }
ethers-core = "0.17.0"
ethers-signers = { version = "0.17.0", optional = true }
mock = { path = "../mock", optional = true }
strum = "0.24"
strum_macros = "0.24"
rand_xorshift = "0.3"
rand = "0.8"
itertools = "0.10.3"
lazy_static = "1.4"
mpt-zktrie = { path = "../zktrie" }
keccak256 = { path = "../keccak256"}
log = "0.4"
env_logger = "0.9"
serde_json = "1.0.78"

hash-circuit = { package = "poseidon-circuit", git = "https://github.com/scroll-tech/poseidon-circuit.git", branch = "scroll-dev-0619", features=['short']}
#mpt-circuits = { package = "halo2-mpt-circuits", path = "../../mpt-circuit" }

halo2-base = { git = "https://github.com/scroll-tech/halo2-lib", branch = "develop", default-features=false, features=["halo2-pse","display"] }
halo2-ecc = { git = "https://github.com/scroll-tech/halo2-lib", branch = "develop", default-features=false, features=["halo2-pse","display"] }

maingate = { git = "https://github.com/privacy-scaling-explorations/halo2wrong", tag = "v2023_02_02" }

libsecp256k1 = "0.7"
num-bigint = { version = "0.4" }
subtle = "2.4"
rand_chacha = "0.3"
snark-verifier = { git = "https://github.com/scroll-tech/snark-verifier", branch = "develop" }
snark-verifier-sdk = { git = "https://github.com/scroll-tech/snark-verifier", branch = "develop", default-features=false, features = ["loader_halo2", "loader_evm", "halo2-pse"] }
hex = "0.4.3"
rayon = "1.5"
once_cell = "1.17.0"

[dev-dependencies]
bus-mapping = { path = "../bus-mapping", features = ["test"] }
criterion = "0.3"
ctor = "0.1.22"
ethers-signers = "0.17.0"
hex = "0.4.3"
itertools = "0.10.1"
mock = { path = "../mock" }
pretty_assertions = "1.0.0"
cli-table = "0.4"
serde = { version = "1.0.130", features = ["derive"] }
serde_json = "1.0.78"
paste = "1.0"

[features]
default = ["test", "test-circuits", "shanghai"]
test = ["ethers-signers", "mock", "bus-mapping/test"]

# Currently, when the "scroll" feature is enabled, unittests use a CGO scroll-evm to generate execution traces.
# However, the local scroll-evm tracer is not finished yet, so it cannot generate a full block trace like
# <https://github.com/scroll-tech/test-traces/>. Therefore, to make the super circuit-related CI pass, we have to disable
# some constraints related to the poseidon codehash / mpt lookup by disabling the feature "scroll-trace".
# On the other hand, the scroll-zkevm repo enables both "scroll" and "scroll-trace",
# so these poseidon code hash constraints and mpt lookup are enabled there.
# TODO: When the local scroll-evm tracer is finished, we can then enable the "scroll-trace" feature.
scroll = ["bus-mapping/scroll", "eth-types/scroll", "mock?/scroll", "zktrie", "poseidon-codehash"]
scroll-trace = []

# Enable shanghai feature of mock only if mock is enabled (by test).
shanghai = ["bus-mapping/shanghai", "eth-types/shanghai", "mock?/shanghai"]
test-circuits = []
warn-unimplemented = ["eth-types/warn-unimplemented"]
onephase = [] # debug only
zktrie = []
<<<<<<< HEAD
enable-sign-verify = []
reject-eip2718 = []
poseidon-codehash = []
parallel_syn = ["halo2_proofs/parallel_syn"]
=======
poseidon-codehash = []
>>>>>>> a9ecb037
<|MERGE_RESOLUTION|>--- conflicted
+++ resolved
@@ -82,11 +82,5 @@
 warn-unimplemented = ["eth-types/warn-unimplemented"]
 onephase = [] # debug only
 zktrie = []
-<<<<<<< HEAD
-enable-sign-verify = []
-reject-eip2718 = []
 poseidon-codehash = []
-parallel_syn = ["halo2_proofs/parallel_syn"]
-=======
-poseidon-codehash = []
->>>>>>> a9ecb037
+parallel_syn = ["halo2_proofs/parallel_syn"]