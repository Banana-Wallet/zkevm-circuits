use super::util::{
    extract_field, get_num_bits_per_lookup, load_lookup_table, load_normalize_table,
    load_pack_table, CHI_BASE_LOOKUP_TABLE, NUM_ROUNDS,
};
use crate::evm_circuit::util::{not, rlc};
use crate::keccak_circuit::util::{
    compose_rlc, field_xor, get_absorb_positions, into_bits, pack, pack_u64, pack_with_base,
    rotate, scatter, target_part_sizes, to_bytes, unpack, BIT_SIZE, NUM_WORDS_TO_ABSORB,
    NUM_WORDS_TO_SQUEEZE, RATE, RATE_IN_BITS, RHO_MATRIX, ROUND_CST,
};
use crate::table::KeccakTable;
use crate::util::{Challenges, SubCircuit, SubCircuitConfig};
use crate::witness;
use crate::{evm_circuit::util::constraint_builder::BaseConstraintBuilder, util::Expr};
use eth_types::Field;
use gadgets::util::{and, select, sum};
use halo2_proofs::arithmetic::FieldExt;
use halo2_proofs::plonk::VirtualCells;
use halo2_proofs::{
    circuit::{Layouter, Region, SimpleFloorPlanner, Value},
    plonk::{Advice, Circuit, Column, ConstraintSystem, Error, Expression, Fixed, TableColumn},
    poly::Rotation,
};
use log::{debug, info};
use std::{env::var, marker::PhantomData, vec};

const MAX_DEGREE: usize = 3;
const ABSORB_LOOKUP_RANGE: usize = 3;
const THETA_C_LOOKUP_RANGE: usize = 6;
const RHO_PI_LOOKUP_RANGE: usize = 4;
const CHI_BASE_LOOKUP_RANGE: usize = 5;

fn get_num_rows_per_round() -> usize {
    var("KECCAK_ROWS")
        .unwrap_or_else(|_| "5".to_string())
        .parse()
        .expect("Cannot parse KECCAK_ROWS env var as usize")
}

fn get_num_bits_per_absorb_lookup() -> usize {
    get_num_bits_per_lookup(ABSORB_LOOKUP_RANGE)
}

fn get_num_bits_per_theta_c_lookup() -> usize {
    get_num_bits_per_lookup(THETA_C_LOOKUP_RANGE)
}

fn get_num_bits_per_rho_pi_lookup() -> usize {
    get_num_bits_per_lookup(CHI_BASE_LOOKUP_RANGE.max(RHO_PI_LOOKUP_RANGE))
}

fn get_num_bits_per_base_chi_lookup() -> usize {
    get_num_bits_per_lookup(CHI_BASE_LOOKUP_RANGE.max(RHO_PI_LOOKUP_RANGE))
}

/// AbsorbData
#[derive(Clone, Default, Debug, PartialEq)]
pub(crate) struct AbsorbData<F: Field> {
    from: F,
    absorb: F,
    result: F,
}

/// SqueezeData
#[derive(Clone, Default, Debug, PartialEq)]
pub(crate) struct SqueezeData<F: Field> {
    packed: F,
}

/// KeccakRow
<<<<<<< HEAD
#[derive(Clone, Debug, PartialEq, Eq)]
pub struct KeccakRow<F: Field> {
=======
#[derive(Clone, Debug)]
pub(crate) struct KeccakRow<F: Field> {
>>>>>>> b1597400
    q_enable: bool,
    q_round: bool,
    q_absorb: bool,
    q_round_last: bool,
    q_padding: bool,
    q_padding_last: bool,
    round_cst: F,
    is_final: bool,
    cell_values: Vec<F>,
    length: usize,
    data_rlc: Value<F>,
    hash_rlc: Value<F>,
}

/// Part
#[derive(Clone, Debug)]
pub(crate) struct Part<F: Field> {
    cell: Cell<F>,
    expr: Expression<F>,
    num_bits: usize,
}

/// Part Value
#[derive(Clone, Copy, Debug)]
pub(crate) struct PartValue<F: Field> {
    value: F,
    rot: i32,
    num_bits: usize,
}

#[derive(Clone, Debug)]
pub(crate) struct KeccakRegion<F> {
    pub(crate) rows: Vec<Vec<F>>,
}

impl<F: FieldExt> KeccakRegion<F> {
    pub(crate) fn new() -> Self {
        Self { rows: Vec::new() }
    }

    pub(crate) fn assign(&mut self, column: usize, offset: usize, value: F) {
        while offset >= self.rows.len() {
            self.rows.push(Vec::new());
        }
        let row = &mut self.rows[offset];
        while column >= row.len() {
            row.push(F::zero());
        }
        row[column] = value;
    }
}

#[derive(Clone, Debug)]
pub(crate) struct Cell<F> {
    expression: Expression<F>,
    column_expression: Expression<F>,
    column: Option<Column<Advice>>,
    column_idx: usize,
    rotation: i32,
}

impl<F: FieldExt> Cell<F> {
    pub(crate) fn new(
        meta: &mut VirtualCells<F>,
        column: Column<Advice>,
        column_idx: usize,
        rotation: i32,
    ) -> Self {
        Self {
            expression: meta.query_advice(column, Rotation(rotation)),
            column_expression: meta.query_advice(column, Rotation::cur()),
            column: Some(column),
            column_idx,
            rotation,
        }
    }

    pub(crate) fn new_value(column_idx: usize, rotation: i32) -> Self {
        Self {
            expression: 0.expr(),
            column_expression: 0.expr(),
            column: None,
            column_idx,
            rotation,
        }
    }

    pub(crate) fn at_offset(&self, meta: &mut ConstraintSystem<F>, offset: i32) -> Self {
        let mut expression = 0.expr();
        meta.create_gate("Query cell", |meta| {
            expression = meta.query_advice(self.column.unwrap(), Rotation(self.rotation + offset));
            vec![0.expr()]
        });

        Self {
            expression,
            column_expression: self.column_expression.clone(),
            column: self.column,
            column_idx: self.column_idx,
            rotation: self.rotation + offset,
        }
    }

    pub(crate) fn assign(&self, region: &mut KeccakRegion<F>, offset: i32, value: F) {
        region.assign(
            self.column_idx,
            ((offset as i32) + self.rotation) as usize,
            value,
        );
    }

    pub(crate) fn assign_value(&self, region: &mut KeccakRegion<F>, offset: i32, value: Value<F>) {
        // This is really ugly. But since there's no way to easily adapt the CellManager
        // API customized for this impl specifically, for now I'm opening the
        // value and extracting it. Once https://github.com/privacy-scaling-explorations/zkevm-circuits/issues/933 is resolved,
        // this shouldn't be needed.
        let value_f = extract_field(value);

        region.assign(
            self.column_idx,
            ((offset as i32) + self.rotation) as usize,
            value_f,
        );
    }
}

impl<F: FieldExt> Expr<F> for Cell<F> {
    fn expr(&self) -> Expression<F> {
        self.expression.clone()
    }
}

impl<F: FieldExt> Expr<F> for &Cell<F> {
    fn expr(&self) -> Expression<F> {
        self.expression.clone()
    }
}

/// CellColumn
#[derive(Clone, Debug)]
pub(crate) struct CellColumn<F> {
    advice: Column<Advice>,
    expr: Expression<F>,
}

/// CellManager
#[derive(Clone, Debug)]
pub(crate) struct CellManager<F> {
    height: usize,
    columns: Vec<CellColumn<F>>,
    rows: Vec<usize>,
    num_unused_cells: usize,
}

impl<F: FieldExt> CellManager<F> {
    pub(crate) fn new(height: usize) -> Self {
        Self {
            height,
            columns: Vec::new(),
            rows: vec![0; height],
            num_unused_cells: 0,
        }
    }

    pub(crate) fn query_cell(&mut self, meta: &mut ConstraintSystem<F>) -> Cell<F> {
        let (row_idx, column_idx) = self.get_position();
        self.query_cell_at_pos(meta, row_idx as i32, column_idx)
    }

    pub(crate) fn query_cell_at_row(
        &mut self,
        meta: &mut ConstraintSystem<F>,
        row_idx: i32,
    ) -> Cell<F> {
        let column_idx = self.rows[row_idx as usize];
        self.rows[row_idx as usize] += 1;
        self.query_cell_at_pos(meta, row_idx, column_idx)
    }

    pub(crate) fn query_cell_at_pos(
        &mut self,
        meta: &mut ConstraintSystem<F>,
        row_idx: i32,
        column_idx: usize,
    ) -> Cell<F> {
        let column = if column_idx < self.columns.len() {
            self.columns[column_idx].advice
        } else {
            let advice = meta.advice_column();
            let mut expr = 0.expr();
            meta.create_gate("Query column", |meta| {
                expr = meta.query_advice(advice, Rotation::cur());
                vec![0.expr()]
            });
            self.columns.push(CellColumn { advice, expr });
            advice
        };

        let mut cells = Vec::new();
        meta.create_gate("Query cell", |meta| {
            cells.push(Cell::new(meta, column, column_idx, row_idx));
            vec![0.expr()]
        });
        cells[0].clone()
    }

    pub(crate) fn query_cell_value(&mut self) -> Cell<F> {
        let (row_idx, column_idx) = self.get_position();
        self.query_cell_value_at_pos(row_idx as i32, column_idx)
    }

    pub(crate) fn query_cell_value_at_row(&mut self, row_idx: i32) -> Cell<F> {
        let column_idx = self.rows[row_idx as usize];
        self.rows[row_idx as usize] += 1;
        self.query_cell_value_at_pos(row_idx, column_idx)
    }

    pub(crate) fn query_cell_value_at_pos(&mut self, row_idx: i32, column_idx: usize) -> Cell<F> {
        Cell::new_value(column_idx, row_idx)
    }

    fn get_position(&mut self) -> (usize, usize) {
        let mut best_row_idx = 0usize;
        let mut best_row_pos = 100000usize;
        for (row_idx, row) in self.rows.iter().enumerate() {
            if *row < best_row_pos {
                best_row_pos = *row;
                best_row_idx = row_idx;
            }
        }
        self.rows[best_row_idx] += 1;
        (best_row_idx, best_row_pos)
    }

    pub(crate) fn get_width(&self) -> usize {
        self.rows.iter().cloned().max().unwrap()
    }

    pub(crate) fn start_region(&mut self) -> usize {
        // Make sure all rows start at the same column
        let width = self.get_width();
        for row in self.rows.iter_mut() {
            self.num_unused_cells += width - *row;
            *row = width;
        }
        width
    }

    pub(crate) fn columns(&self) -> &[CellColumn<F>] {
        &self.columns
    }

    pub(crate) fn get_num_unused_cells(&self) -> usize {
        self.num_unused_cells
    }
}

/// KeccakConfig
#[derive(Clone, Debug)]
pub struct KeccakCircuitConfig<F> {
    q_enable: Column<Fixed>,
    q_first: Column<Fixed>,
    q_round: Column<Fixed>,
    q_absorb: Column<Fixed>,
    q_round_last: Column<Fixed>,
    q_padding: Column<Fixed>,
    q_padding_last: Column<Fixed>,
    /// The columns for other circuits to lookup Keccak hash results
    pub keccak_table: KeccakTable,
    cell_manager: CellManager<F>,
    round_cst: Column<Fixed>,
    normalize_3: [TableColumn; 2],
    normalize_4: [TableColumn; 2],
    normalize_6: [TableColumn; 2],
    chi_base_table: [TableColumn; 2],
    pack_table: [TableColumn; 2],
    _marker: PhantomData<F>,
}

/// KeccakCircuit
#[derive(Default, Clone, Debug)]
pub struct KeccakCircuit<F: Field> {
    inputs: Vec<Vec<u8>>,
    num_rows: Option<usize>,
    _marker: PhantomData<F>,
}

impl<F: Field> SubCircuit<F> for KeccakCircuit<F> {
    type Config = KeccakCircuitConfig<F>;

    /// The `block.circuits_params.keccak_padding` parmeter, when enabled, sets
    /// up the circuit to support a fixed number of permutations/keccak_f's,
    /// independently of the permutations required by `inputs`.
    fn new_from_block(block: &witness::Block<F>) -> Self {
        Self::new(
            block.circuits_params.keccak_padding,
            block.keccak_inputs.clone(),
        )
    }

    /// Make the assignments to the KeccakCircuit
    fn synthesize_sub(
        &self,
        config: &Self::Config,
        challenges: &Challenges<Value<F>>,
        layouter: &mut impl Layouter<F>,
    ) -> Result<(), Error> {
        config.load_aux_tables(layouter)?;
        let witness = self.generate_witness(*challenges);
        config.assign(layouter, witness.as_slice())
    }
}

#[cfg(any(feature = "test", test))]
impl<F: Field> Circuit<F> for KeccakCircuit<F> {
    type Config = (KeccakCircuitConfig<F>, Challenges);
    type FloorPlanner = SimpleFloorPlanner;

    fn without_witnesses(&self) -> Self {
        Self::default()
    }

    fn configure(meta: &mut ConstraintSystem<F>) -> Self::Config {
        let keccak_table = KeccakTable::construct(meta);
        let challenges = Challenges::construct(meta);

        let config = {
            let challenges = challenges.exprs(meta);
            KeccakCircuitConfig::new(
                meta,
                KeccakCircuitConfigArgs {
                    keccak_table,
                    challenges,
                },
            )
        };
        (config, challenges)
    }

    fn synthesize(
        &self,
        (config, challenges): Self::Config,
        mut layouter: impl Layouter<F>,
    ) -> Result<(), Error> {
        let challenges = challenges.values(&mut layouter);
        self.synthesize_sub(&config, &challenges, &mut layouter)
    }
}

impl<F: Field> KeccakCircuit<F> {
    /// Creates a new circuit instance
    pub fn new(num_rows: Option<usize>, inputs: Vec<Vec<u8>>) -> Self {
        KeccakCircuit {
            inputs,
            num_rows,
            _marker: PhantomData,
        }
    }

    /// The number of keccak_f's that can be done in this circuit
    pub fn capacity(&self) -> Option<usize> {
        // Subtract two for unusable rows
        self.num_rows
            .map(|num_rows| num_rows / ((NUM_ROUNDS + 1) * get_num_rows_per_round()) - 2)
    }

    /// Sets the witness using the data to be hashed
    pub(crate) fn generate_witness(&self, challenges: Challenges<Value<F>>) -> Vec<KeccakRow<F>> {
        multi_keccak(self.inputs.as_slice(), challenges, self.capacity())
            .expect("Too many inputs for given capacity")
    }
}

/// Recombines parts back together
mod decode {
    use super::{Part, PartValue};
    use crate::keccak_circuit::util::BIT_SIZE;
    use crate::util::Expr;
    use eth_types::Field;
    use halo2_proofs::plonk::Expression;

    pub(crate) fn expr<F: Field>(parts: Vec<Part<F>>) -> Expression<F> {
        parts.iter().rev().fold(0.expr(), |acc, part| {
            acc * F::from((BIT_SIZE as u32).pow(part.num_bits as u32) as u64) + part.expr.clone()
        })
    }

    pub(crate) fn value<F: Field>(parts: Vec<PartValue<F>>) -> F {
        parts.iter().rev().fold(F::zero(), |acc, part| {
            acc * F::from((BIT_SIZE as u32).pow(part.num_bits as u32) as u64) + part.value
        })
    }
}

/// Splits a word into parts
mod split {
    use super::{decode, CellManager, KeccakRegion, Part, PartValue};
    use crate::keccak_circuit::util::{pack, pack_part, unpack, WordParts};
    use crate::{evm_circuit::util::constraint_builder::BaseConstraintBuilder, util::Expr};
    use eth_types::Field;
    use halo2_proofs::plonk::{ConstraintSystem, Expression};

    #[allow(clippy::too_many_arguments)]
    pub(crate) fn expr<F: Field>(
        meta: &mut ConstraintSystem<F>,
        cell_manager: &mut CellManager<F>,
        cb: &mut BaseConstraintBuilder<F>,
        input: Expression<F>,
        rot: usize,
        target_part_size: usize,
        normalize: bool,
        row: Option<usize>,
    ) -> Vec<Part<F>> {
        let mut parts = Vec::new();
        let word = WordParts::new(target_part_size, rot, normalize);
        for word_part in word.parts {
            let cell = if let Some(row) = row {
                cell_manager.query_cell_at_row(meta, row as i32)
            } else {
                cell_manager.query_cell(meta)
            };
            parts.push(Part {
                num_bits: word_part.bits.len(),
                cell: cell.clone(),
                expr: cell.expr(),
            });
        }
        // Input parts need to equal original input expression
        cb.require_equal("split", decode::expr(parts.clone()), input);
        parts
    }

    pub(crate) fn value<F: Field>(
        cell_manager: &mut CellManager<F>,
        region: &mut KeccakRegion<F>,
        input: F,
        rot: usize,
        target_part_size: usize,
        normalize: bool,
        row: Option<usize>,
    ) -> Vec<PartValue<F>> {
        let input_bits = unpack(input);
        debug_assert_eq!(pack::<F>(&input_bits), input);
        let mut parts = Vec::new();
        let word = WordParts::new(target_part_size, rot, normalize);
        for word_part in word.parts {
            let value = pack_part(&input_bits, &word_part);
            let cell = if let Some(row) = row {
                cell_manager.query_cell_value_at_row(row as i32)
            } else {
                cell_manager.query_cell_value()
            };
            cell.assign(region, 0, F::from(value));
            parts.push(PartValue {
                num_bits: word_part.bits.len(),
                rot: cell.rotation,
                value: F::from(value),
            });
        }
        debug_assert_eq!(decode::value(parts.clone()), input);
        parts
    }
}

// Split into parts, but storing the parts in a specific way to have the same
// table layout in `output_cells` regardless of rotation.
mod split_uniform {
    use super::{decode, target_part_sizes, Cell, CellManager, KeccakRegion, Part, PartValue};
    use crate::keccak_circuit::keccak_packed_multi::BIT_SIZE;
    use crate::keccak_circuit::util::{pack, pack_part, rotate, rotate_rev, unpack, WordParts};
    use crate::{evm_circuit::util::constraint_builder::BaseConstraintBuilder, util::Expr};
    use eth_types::Field;
    use halo2_proofs::plonk::{ConstraintSystem, Expression};

    #[allow(clippy::too_many_arguments)]
    pub(crate) fn expr<F: Field>(
        meta: &mut ConstraintSystem<F>,
        output_cells: &[Cell<F>],
        cell_manager: &mut CellManager<F>,
        cb: &mut BaseConstraintBuilder<F>,
        input: Expression<F>,
        rot: usize,
        target_part_size: usize,
        normalize: bool,
    ) -> Vec<Part<F>> {
        let mut input_parts = Vec::new();
        let mut output_parts = Vec::new();
        let word = WordParts::new(target_part_size, rot, normalize);

        let word = rotate(word.parts, rot, target_part_size);

        let target_sizes = target_part_sizes(target_part_size);
        let mut word_iter = word.iter();
        let mut counter = 0;
        while let Some(word_part) = word_iter.next() {
            if word_part.bits.len() == target_sizes[counter] {
                // Input and output part are the same
                let part = Part {
                    num_bits: target_sizes[counter],
                    cell: output_cells[counter].clone(),
                    expr: output_cells[counter].expr(),
                };
                input_parts.push(part.clone());
                output_parts.push(part);
                counter += 1;
            } else if let Some(extra_part) = word_iter.next() {
                // The two parts combined need to have the expected combined length
                debug_assert_eq!(
                    word_part.bits.len() + extra_part.bits.len(),
                    target_sizes[counter]
                );

                // Needs two cells here to store the parts
                // These still need to be range checked elsewhere!
                let part_a = cell_manager.query_cell(meta);
                let part_b = cell_manager.query_cell(meta);

                // Make sure the parts combined equal the value in the uniform output
                let expr = part_a.expr()
                    + part_b.expr()
                        * F::from((BIT_SIZE as u32).pow(word_part.bits.len() as u32) as u64);
                cb.require_equal("rot part", expr, output_cells[counter].expr());

                // Input needs the two parts because it needs to be able to undo the rotation
                input_parts.push(Part {
                    num_bits: word_part.bits.len(),
                    cell: part_a.clone(),
                    expr: part_a.expr(),
                });
                input_parts.push(Part {
                    num_bits: extra_part.bits.len(),
                    cell: part_b.clone(),
                    expr: part_b.expr(),
                });
                // Output only has the combined cell
                output_parts.push(Part {
                    num_bits: target_sizes[counter],
                    cell: output_cells[counter].clone(),
                    expr: output_cells[counter].expr(),
                });
                counter += 1;
            } else {
                unreachable!();
            }
        }
        let input_parts = rotate_rev(input_parts, rot, target_part_size);
        // Input parts need to equal original input expression
        cb.require_equal("split", decode::expr(input_parts), input);
        // Uniform output
        output_parts
    }

    pub(crate) fn value<F: Field>(
        output_cells: &[Cell<F>],
        cell_manager: &mut CellManager<F>,
        region: &mut KeccakRegion<F>,
        input: F,
        rot: usize,
        target_part_size: usize,
        normalize: bool,
    ) -> Vec<PartValue<F>> {
        let input_bits = unpack(input);
        debug_assert_eq!(pack::<F>(&input_bits), input);

        let mut input_parts = Vec::new();
        let mut output_parts = Vec::new();
        let word = WordParts::new(target_part_size, rot, normalize);

        let word = rotate(word.parts, rot, target_part_size);

        let target_sizes = target_part_sizes(target_part_size);
        let mut word_iter = word.iter();
        let mut counter = 0;
        while let Some(word_part) = word_iter.next() {
            if word_part.bits.len() == target_sizes[counter] {
                let value = pack_part(&input_bits, word_part);
                output_cells[counter].assign(region, 0, F::from(value));
                input_parts.push(PartValue {
                    num_bits: word_part.bits.len(),
                    rot: output_cells[counter].rotation,
                    value: F::from(value),
                });
                output_parts.push(PartValue {
                    num_bits: word_part.bits.len(),
                    rot: output_cells[counter].rotation,
                    value: F::from(value),
                });
                counter += 1;
            } else if let Some(extra_part) = word_iter.next() {
                debug_assert_eq!(
                    word_part.bits.len() + extra_part.bits.len(),
                    target_sizes[counter]
                );

                let part_a = cell_manager.query_cell_value();
                let part_b = cell_manager.query_cell_value();

                let value_a = pack_part(&input_bits, word_part);
                let value_b = pack_part(&input_bits, extra_part);

                part_a.assign(region, 0, F::from(value_a));
                part_b.assign(region, 0, F::from(value_b));

                let value = value_a + value_b * (BIT_SIZE as u64).pow(word_part.bits.len() as u32);

                output_cells[counter].assign(region, 0, F::from(value));

                input_parts.push(PartValue {
                    num_bits: word_part.bits.len(),
                    value: F::from(value_a),
                    rot: part_a.rotation,
                });
                input_parts.push(PartValue {
                    num_bits: extra_part.bits.len(),
                    value: F::from(value_b),
                    rot: part_b.rotation,
                });
                output_parts.push(PartValue {
                    num_bits: target_sizes[counter],
                    value: F::from(value),
                    rot: output_cells[counter].rotation,
                });
                counter += 1;
            } else {
                unreachable!();
            }
        }
        let input_parts = rotate_rev(input_parts, rot, target_part_size);
        debug_assert_eq!(decode::value(input_parts), input);
        output_parts
    }
}

// Transform values using a lookup table
mod transform {
    use super::{transform_to, CellManager, KeccakRegion, Part, PartValue};
    use eth_types::Field;
    use halo2_proofs::plonk::ConstraintSystem;
    use halo2_proofs::plonk::TableColumn;

    #[allow(clippy::too_many_arguments)]
    pub(crate) fn expr<F: Field>(
        name: &'static str,
        meta: &mut ConstraintSystem<F>,
        cell_manager: &mut CellManager<F>,
        lookup_counter: &mut usize,
        input: Vec<Part<F>>,
        transform_table: [TableColumn; 2],
        uniform_lookup: bool,
    ) -> Vec<Part<F>> {
        let mut cells = Vec::new();
        for input_part in input.iter() {
            cells.push(if uniform_lookup {
                cell_manager.query_cell_at_row(meta, input_part.cell.rotation)
            } else {
                cell_manager.query_cell(meta)
            });
        }
        transform_to::expr(
            name,
            meta,
            &cells,
            lookup_counter,
            input,
            transform_table,
            uniform_lookup,
        )
    }

    pub(crate) fn value<F: Field>(
        cell_manager: &mut CellManager<F>,
        region: &mut KeccakRegion<F>,
        input: Vec<PartValue<F>>,
        do_packing: bool,
        f: fn(&u8) -> u8,
        uniform_lookup: bool,
    ) -> Vec<PartValue<F>> {
        let mut cells = Vec::new();
        for input_part in input.iter() {
            cells.push(if uniform_lookup {
                cell_manager.query_cell_value_at_row(input_part.rot)
            } else {
                cell_manager.query_cell_value()
            });
        }
        transform_to::value(&cells, region, input, do_packing, f)
    }
}

// Transfroms values to cells
mod transform_to {
    use super::{Cell, KeccakRegion, Part, PartValue};
    use crate::keccak_circuit::util::{pack, to_bytes, unpack};
    use crate::util::Expr;
    use eth_types::Field;
    use halo2_proofs::plonk::ConstraintSystem;
    use halo2_proofs::plonk::TableColumn;

    #[allow(clippy::too_many_arguments)]
    pub(crate) fn expr<F: Field>(
        name: &'static str,
        meta: &mut ConstraintSystem<F>,
        cells: &[Cell<F>],
        lookup_counter: &mut usize,
        input: Vec<Part<F>>,
        transform_table: [TableColumn; 2],
        uniform_lookup: bool,
    ) -> Vec<Part<F>> {
        let mut output = Vec::new();
        for (idx, input_part) in input.iter().enumerate() {
            let output_part = cells[idx].clone();
            if !uniform_lookup || input_part.cell.rotation == 0 {
                meta.lookup(name, |_| {
                    vec![
                        (input_part.expr.clone(), transform_table[0]),
                        (output_part.expr(), transform_table[1]),
                    ]
                });
                *lookup_counter += 1;
            }
            output.push(Part {
                num_bits: input_part.num_bits,
                cell: output_part.clone(),
                expr: output_part.expr(),
            });
        }
        output
    }

    pub(crate) fn value<F: Field>(
        cells: &[Cell<F>],
        region: &mut KeccakRegion<F>,
        input: Vec<PartValue<F>>,
        do_packing: bool,
        f: fn(&u8) -> u8,
    ) -> Vec<PartValue<F>> {
        let mut output = Vec::new();
        for (idx, input_part) in input.iter().enumerate() {
            let input_bits = &unpack(input_part.value)[0..input_part.num_bits];
            let output_bits = input_bits.iter().map(f).collect::<Vec<_>>();
            let value = if do_packing {
                pack(&output_bits)
            } else {
                F::from(to_bytes::value(&output_bits)[0] as u64)
            };
            let output_part = cells[idx].clone();
            output_part.assign(region, 0, value);
            output.push(PartValue {
                num_bits: input_part.num_bits,
                rot: output_part.rotation,
                value,
            });
        }
        output
    }
}

/// Circuit configuration arguments
pub struct KeccakCircuitConfigArgs<F: Field> {
    /// KeccakTable
    pub keccak_table: KeccakTable,
    /// Challenges randomness
    pub challenges: Challenges<Expression<F>>,
}

impl<F: Field> SubCircuitConfig<F> for KeccakCircuitConfig<F> {
    type ConfigArgs = KeccakCircuitConfigArgs<F>;

    /// Return a new KeccakCircuitConfig
    fn new(
        meta: &mut ConstraintSystem<F>,
        Self::ConfigArgs {
            keccak_table,
            challenges,
        }: Self::ConfigArgs,
    ) -> Self {
        let q_enable = meta.fixed_column();
        let q_first = meta.fixed_column();
        let q_round = meta.fixed_column();
        let q_absorb = meta.fixed_column();
        let q_round_last = meta.fixed_column();
        let q_padding = meta.fixed_column();
        let q_padding_last = meta.fixed_column();
        let round_cst = meta.fixed_column();

        let is_final = keccak_table.is_enabled;
        let length = keccak_table.input_len;
        let data_rlc = keccak_table.input_rlc;
        let hash_rlc = keccak_table.output_rlc;

        let normalize_3 = array_init::array_init(|_| meta.lookup_table_column());
        let normalize_4 = array_init::array_init(|_| meta.lookup_table_column());
        let normalize_6 = array_init::array_init(|_| meta.lookup_table_column());
        let chi_base_table = array_init::array_init(|_| meta.lookup_table_column());
        let pack_table = array_init::array_init(|_| meta.lookup_table_column());

        let mut cell_manager = CellManager::new(get_num_rows_per_round());
        let mut cb = BaseConstraintBuilder::new(MAX_DEGREE);
        let mut total_lookup_counter = 0;

        let start_new_hash = |meta: &mut VirtualCells<F>, rot| {
            // A new hash is started when the previous hash is done or on the first row
            meta.query_fixed(q_first, rot) + meta.query_advice(is_final, rot)
        };

        // Round constant
        let mut round_cst_expr = 0.expr();
        meta.create_gate("Query round cst", |meta| {
            round_cst_expr = meta.query_fixed(round_cst, Rotation::cur());
            vec![0u64.expr()]
        });
        // State data
        let mut s = vec![vec![0u64.expr(); 5]; 5];
        let mut s_next = vec![vec![0u64.expr(); 5]; 5];
        for i in 0..5 {
            for j in 0..5 {
                let cell = cell_manager.query_cell(meta);
                s[i][j] = cell.expr();
                s_next[i][j] = cell.at_offset(meta, get_num_rows_per_round() as i32).expr();
            }
        }
        // Absorb data
        let absorb_from = cell_manager.query_cell(meta);
        let absorb_data = cell_manager.query_cell(meta);
        let absorb_result = cell_manager.query_cell(meta);
        let mut absorb_from_next = vec![0u64.expr(); NUM_WORDS_TO_ABSORB];
        let mut absorb_data_next = vec![0u64.expr(); NUM_WORDS_TO_ABSORB];
        let mut absorb_result_next = vec![0u64.expr(); NUM_WORDS_TO_ABSORB];
        for i in 0..NUM_WORDS_TO_ABSORB {
            let rot = ((i + 1) * get_num_rows_per_round()) as i32;
            absorb_from_next[i] = absorb_from.at_offset(meta, rot).expr();
            absorb_data_next[i] = absorb_data.at_offset(meta, rot).expr();
            absorb_result_next[i] = absorb_result.at_offset(meta, rot).expr();
        }

        // Store the pre-state
        let pre_s = s.clone();

        // Absorb
        // The absorption happening at the start of the 24 rounds is done spread out
        // over those 24 rounds. In a single round (in 17 of the 24 rounds) a
        // single word is absorbed so the work is spread out. The absorption is
        // done simply by doing state + data and then normalizing the result to [0,1].
        // We also need to convert the input data into bytes to calculate the input data
        // rlc.
        cell_manager.start_region();
        let mut lookup_counter = 0;
        let part_size = get_num_bits_per_absorb_lookup();
        let input = absorb_from.expr() + absorb_data.expr();
        let absorb_fat = split::expr(
            meta,
            &mut cell_manager,
            &mut cb,
            input,
            0,
            part_size,
            false,
            None,
        );
        cell_manager.start_region();
        let absorb_res = transform::expr(
            "absorb",
            meta,
            &mut cell_manager,
            &mut lookup_counter,
            absorb_fat,
            normalize_3,
            true,
        );
        cb.require_equal(
            "absorb result",
            decode::expr(absorb_res),
            absorb_result.expr(),
        );
        info!("- Post absorb:");
        info!("Lookups: {}", lookup_counter);
        info!("Columns: {}", cell_manager.get_width());
        total_lookup_counter += lookup_counter;

        // Squeeze
        // The squeezing happening at the end of the 24 rounds is done spread out
        // over those 24 rounds. In a single round (in 4 of the 24 rounds) a
        // single word is converted to bytes.
        cell_manager.start_region();
        let mut lookup_counter = 0;
        // Potential optimization: could do multiple bytes per lookup
        let packed_parts = split::expr(
            meta,
            &mut cell_manager,
            &mut cb,
            absorb_data.expr(),
            0,
            8,
            false,
            None,
        );
        cell_manager.start_region();
        let input_bytes = transform::expr(
            "squeeze unpack",
            meta,
            &mut cell_manager,
            &mut lookup_counter,
            packed_parts,
            pack_table
                .into_iter()
                .rev()
                .collect::<Vec<_>>()
                .try_into()
                .unwrap(),
            true,
        );

        // Padding data
        cell_manager.start_region();
        let mut is_paddings = Vec::new();
        let mut data_rlcs = Vec::new();
        for _ in input_bytes.iter() {
            is_paddings.push(cell_manager.query_cell(meta));
            data_rlcs.push(cell_manager.query_cell(meta));
        }
        info!("- Post padding:");
        info!("Lookups: {}", lookup_counter);
        info!("Columns: {}", cell_manager.get_width());
        total_lookup_counter += lookup_counter;

        // Theta
        // Calculate
        // - `c[i] = s[i][0] + s[i][1] + s[i][2] + s[i][3] + s[i][4]`
        // - `bc[i] = normalize(c)`.
        // - `t[i] = bc[(i + 4) % 5] + rot(bc[(i + 1)% 5], 1)`
        // This is done by splitting the bc values in parts in a way
        // that allows us to also calculate the rotated value "for free".
        cell_manager.start_region();
        let mut lookup_counter = 0;
        let part_size_c = get_num_bits_per_theta_c_lookup();
        let mut c_parts = Vec::new();
        for s in s.iter() {
            // Calculate c and split into parts
            let c = s[0].clone() + s[1].clone() + s[2].clone() + s[3].clone() + s[4].clone();
            c_parts.push(split::expr(
                meta,
                &mut cell_manager,
                &mut cb,
                c,
                1,
                part_size_c,
                false,
                None,
            ));
        }
        // Now calculate `bc` by normalizing `c`
        cell_manager.start_region();
        let mut bc = Vec::new();
        for c in c_parts {
            // Normalize c
            bc.push(transform::expr(
                "theta c",
                meta,
                &mut cell_manager,
                &mut lookup_counter,
                c,
                normalize_6,
                true,
            ));
        }
        // Now do `bc[(i + 4) % 5] + rot(bc[(i + 1) % 5], 1)` using just expressions.
        // We don't normalize the result here. We do it as part of the rho/pi step, even
        // though we would only have to normalize 5 values instead of 25, because of the
        // way the rho/pi and chi steps can be combined it's more efficient to
        // do it there (the max value for chi is 4 already so that's the
        // limiting factor).
        let mut os = vec![vec![0u64.expr(); 5]; 5];
        for i in 0..5 {
            let t = decode::expr(bc[(i + 4) % 5].clone())
                + decode::expr(rotate(bc[(i + 1) % 5].clone(), 1, part_size_c));
            for j in 0..5 {
                os[i][j] = s[i][j].clone() + t.clone();
            }
        }
        s = os.clone();
        info!("- Post theta:");
        info!("Lookups: {}", lookup_counter);
        info!("Columns: {}", cell_manager.get_width());
        total_lookup_counter += lookup_counter;

        // Rho/Pi
        // For the rotation of rho/pi we split up the words like expected, but in a way
        // that allows reusing the same parts in an optimal way for the chi step.
        // We can save quite a few columns by not recombining the parts after rho/pi and
        // re-splitting the words again before chi. Instead we do chi directly
        // on the output parts of rho/pi. For rho/pi specically we do
        // `s[j][2 * i + 3 * j) % 5] = normalize(rot(s[i][j], RHOM[i][j]))`.
        cell_manager.start_region();
        let mut lookup_counter = 0;
        let part_size = get_num_bits_per_base_chi_lookup();
        // To combine the rho/pi/chi steps we have to ensure a specific layout so
        // query those cells here first.
        // For chi we have to do `s[i][j] ^ ((~s[(i+1)%5][j]) & s[(i+2)%5][j])`. `j`
        // remains static but `i` is accessed in a wrap around manner. To do this using
        // multiple rows with lookups in a way that doesn't require any
        // extra additional cells or selectors we have to put all `s[i]`'s on the same
        // row. This isn't that strong of a requirement actually because we the
        // words are split into multipe parts, and so only the parts at the same
        // position of those words need to be on the same row.
        let target_word_sizes = target_part_sizes(part_size);
        let num_word_parts = target_word_sizes.len();
        let mut rho_pi_chi_cells: [[[Vec<Cell<F>>; 5]; 5]; 3] = array_init::array_init(|_| {
            array_init::array_init(|_| array_init::array_init(|_| Vec::new()))
        });
        let mut num_columns = 0;
        let mut column_starts = [0usize; 3];
        for p in 0..3 {
            column_starts[p] = cell_manager.start_region();
            let mut row_idx = 0;
            num_columns = 0;
            for j in 0..5 {
                for _ in 0..num_word_parts {
                    for i in 0..5 {
                        rho_pi_chi_cells[p][i][j]
                            .push(cell_manager.query_cell_at_row(meta, row_idx));
                    }
                    if row_idx == 0 {
                        num_columns += 1;
                    }
                    row_idx = (((row_idx as usize) + 1) % get_num_rows_per_round()) as i32;
                }
            }
        }
        // Do the transformation, resulting in the word parts also being normalized.
        let pi_region_start = cell_manager.start_region();
        let mut os_parts = vec![vec![Vec::new(); 5]; 5];
        for (j, os_part) in os_parts.iter_mut().enumerate() {
            for i in 0..5 {
                // Split s into parts
                let s_parts = split_uniform::expr(
                    meta,
                    &rho_pi_chi_cells[0][j][(2 * i + 3 * j) % 5],
                    &mut cell_manager,
                    &mut cb,
                    s[i][j].clone(),
                    RHO_MATRIX[i][j],
                    part_size,
                    true,
                );
                // Normalize the data to the target cells
                let s_parts = transform_to::expr(
                    "rho/pi",
                    meta,
                    &rho_pi_chi_cells[1][j][(2 * i + 3 * j) % 5],
                    &mut lookup_counter,
                    s_parts.clone(),
                    normalize_4,
                    true,
                );
                os_part[(2 * i + 3 * j) % 5] = s_parts.clone();
            }
        }
        let pi_region_end = cell_manager.start_region();
        // Pi parts range checks
        // To make the uniform stuff work we had to combine some parts together
        // in new cells (see split_uniform). Here we make sure those parts are range
        // checked. Potential improvement: Could combine multiple smaller parts
        // in a single lookup but doesn't save that much.
        for c in pi_region_start..pi_region_end {
            meta.lookup("pi part range check", |_| {
                vec![(cell_manager.columns()[c].expr.clone(), normalize_4[0])]
            });
            lookup_counter += 1;
        }
        info!("- Post rho/pi:");
        info!("Lookups: {}", lookup_counter);
        info!("Columns: {}", cell_manager.get_width());
        total_lookup_counter += lookup_counter;

        // Chi
        // In groups of 5 columns, we have to do `s[i][j] ^ ((~s[(i+1)%5][j]) &
        // s[(i+2)%5][j])` five times, on each row (no selector needed).
        // This is calculated by making use of `CHI_BASE_LOOKUP_TABLE`.
        let mut lookup_counter = 0;
        let part_size_base = get_num_bits_per_base_chi_lookup();
        for idx in 0..num_columns {
            // First fetch the cells we wan to use
            let mut input: [Expression<F>; 5] = array_init::array_init(|_| 0.expr());
            let mut output: [Expression<F>; 5] = array_init::array_init(|_| 0.expr());
            for c in 0..5 {
                input[c] = cell_manager.columns()[column_starts[1] + idx * 5 + c]
                    .expr
                    .clone();
                output[c] = cell_manager.columns()[column_starts[2] + idx * 5 + c]
                    .expr
                    .clone();
            }
            // Now calculate `a ^ ((~b) & c)` by doing `lookup[3 - 2*a + b - c]`
            for i in 0..5 {
                let input = scatter::expr(3, part_size_base) - 2.expr() * input[i].clone()
                    + input[(i + 1) % 5].clone()
                    - input[(i + 2) % 5].clone().clone();
                let output = output[i].clone();
                meta.lookup("chi base", |_| {
                    vec![
                        (input.clone(), chi_base_table[0]),
                        (output.clone(), chi_base_table[1]),
                    ]
                });
                lookup_counter += 1;
            }
        }
        // Now just decode the parts after the chi transformation done with the lookups
        // above.
        let mut os = vec![vec![0u64.expr(); 5]; 5];
        for (i, os) in os.iter_mut().enumerate() {
            for (j, os) in os.iter_mut().enumerate() {
                let mut parts = Vec::new();
                for idx in 0..num_word_parts {
                    parts.push(Part {
                        num_bits: part_size_base,
                        cell: rho_pi_chi_cells[2][i][j][idx].clone(),
                        expr: rho_pi_chi_cells[2][i][j][idx].expr(),
                    });
                }
                *os = decode::expr(parts);
            }
        }
        s = os.clone();

        // iota
        // Simply do the single xor on state [0][0].
        cell_manager.start_region();
        let part_size = get_num_bits_per_absorb_lookup();
        let input = s[0][0].clone() + round_cst_expr.clone();
        let iota_parts = split::expr(
            meta,
            &mut cell_manager,
            &mut cb,
            input,
            0,
            part_size,
            false,
            None,
        );
        cell_manager.start_region();
        // Could share columns with absorb which may end up using 1 lookup/column
        // fewer...
        s[0][0] = decode::expr(transform::expr(
            "iota",
            meta,
            &mut cell_manager,
            &mut lookup_counter,
            iota_parts,
            normalize_3,
            true,
        ));
        // Final results stored in the next row
        for i in 0..5 {
            for j in 0..5 {
                cb.require_equal("next row check", s[i][j].clone(), s_next[i][j].clone());
            }
        }
        info!("- Post chi:");
        info!("Lookups: {}", lookup_counter);
        info!("Columns: {}", cell_manager.get_width());
        total_lookup_counter += lookup_counter;

        let mut lookup_counter = 0;
        cell_manager.start_region();

        // Squeeze data
        let squeeze_from = cell_manager.query_cell(meta);
        let mut squeeze_from_prev = vec![0u64.expr(); NUM_WORDS_TO_SQUEEZE];
        for (idx, squeeze_from_prev) in squeeze_from_prev.iter_mut().enumerate() {
            let rot = (-(idx as i32) - 1) * get_num_rows_per_round() as i32;
            *squeeze_from_prev = squeeze_from.at_offset(meta, rot).expr();
        }
        // Squeeze
        // The squeeze happening at the end of the 24 rounds is done spread out
        // over those 24 rounds. In a single round (in 4 of the 24 rounds) a
        // single word is converted to bytes.
        // Potential optimization: could do multiple bytes per lookup
        cell_manager.start_region();
        // Unpack a single word into bytes (for the squeeze)
        // Potential optimization: could do multiple bytes per lookup
        let squeeze_from_parts = split::expr(
            meta,
            &mut cell_manager,
            &mut cb,
            squeeze_from.expr(),
            0,
            8,
            false,
            None,
        );
        cell_manager.start_region();
        let squeeze_bytes = transform::expr(
            "squeeze unpack",
            meta,
            &mut cell_manager,
            &mut lookup_counter,
            squeeze_from_parts,
            pack_table
                .into_iter()
                .rev()
                .collect::<Vec<_>>()
                .try_into()
                .unwrap(),
            true,
        );
        info!("- Post squeeze:");
        info!("Lookups: {}", lookup_counter);
        info!("Columns: {}", cell_manager.get_width());
        total_lookup_counter += lookup_counter;

        // The round constraints that we've been building up till now
        meta.create_gate("round", |meta| {
            cb.gate(meta.query_fixed(q_round, Rotation::cur()))
        });

        // Absorb
        meta.create_gate("absorb", |meta| {
            let mut cb = BaseConstraintBuilder::new(MAX_DEGREE);
            let continue_hash = not::expr(start_new_hash(meta, Rotation::cur()));
            let absorb_positions = get_absorb_positions();
            let mut a_slice = 0;
            for j in 0..5 {
                for i in 0..5 {
                    if absorb_positions.contains(&(i, j)) {
                        cb.condition(continue_hash.clone(), |cb| {
                            cb.require_equal(
                                "absorb verify input",
                                absorb_from_next[a_slice].clone(),
                                pre_s[i][j].clone(),
                            );
                        });
                        cb.require_equal(
                            "absorb result copy",
                            select::expr(
                                continue_hash.clone(),
                                absorb_result_next[a_slice].clone(),
                                absorb_data_next[a_slice].clone(),
                            ),
                            s_next[i][j].clone(),
                        );
                        a_slice += 1;
                    } else {
                        cb.require_equal(
                            "absorb state copy",
                            pre_s[i][j].clone() * continue_hash.clone(),
                            s_next[i][j].clone(),
                        );
                    }
                }
            }
            cb.gate(meta.query_fixed(q_absorb, Rotation::cur()))
        });

        // Collect the bytes that are spread out over previous rows
        let mut hash_bytes = Vec::new();
        for i in 0..NUM_WORDS_TO_SQUEEZE {
            for byte in squeeze_bytes.iter() {
                let rot = (-(i as i32) - 1) * get_num_rows_per_round() as i32;
                hash_bytes.push(byte.cell.at_offset(meta, rot).expr());
            }
        }

        // Squeeze
        meta.create_gate("squeeze", |meta| {
            let mut cb = BaseConstraintBuilder::new(MAX_DEGREE);
            let start_new_hash = start_new_hash(meta, Rotation::cur());
            // The words to squeeze
            let hash_words: Vec<_> = pre_s
                .into_iter()
                .take(4)
                .map(|a| a[0].clone())
                .take(4)
                .collect();
            // Verify if we converted the correct words to bytes on previous rows
            for (idx, word) in hash_words.iter().enumerate() {
                cb.condition(start_new_hash.clone(), |cb| {
                    cb.require_equal(
                        "squeeze verify packed",
                        word.clone(),
                        squeeze_from_prev[idx].clone(),
                    );
                });
            }
            let hash_bytes_le = hash_bytes.into_iter().rev().collect::<Vec<_>>();
            let rlc = compose_rlc::expr(&hash_bytes_le, challenges.evm_word());
            cb.condition(start_new_hash, |cb| {
                cb.require_equal(
                    "hash rlc check",
                    rlc,
                    meta.query_advice(hash_rlc, Rotation::cur()),
                );
            });
            cb.gate(meta.query_fixed(q_round_last, Rotation::cur()))
        });

        // Some general input checks
        meta.create_gate("input checks", |meta| {
            let mut cb = BaseConstraintBuilder::new(MAX_DEGREE);
            cb.require_boolean(
                "boolean is_final",
                meta.query_advice(is_final, Rotation::cur()),
            );
            cb.gate(meta.query_fixed(q_enable, Rotation::cur()))
        });

        // Enforce fixed values on the first row
        meta.create_gate("first row", |meta| {
            let mut cb = BaseConstraintBuilder::new(MAX_DEGREE);
            cb.require_zero(
                "is_final needs to be disabled on the first row",
                meta.query_advice(is_final, Rotation::cur()),
            );
            cb.gate(meta.query_fixed(q_first, Rotation::cur()))
        });

        // Enforce logic for when this block is the last block for a hash
        let last_is_padding_in_block = is_paddings.last().unwrap().at_offset(
            meta,
            -(((NUM_ROUNDS + 1 - NUM_WORDS_TO_ABSORB) * get_num_rows_per_round()) as i32),
        );
        meta.create_gate("is final", |meta| {
            let mut cb = BaseConstraintBuilder::new(MAX_DEGREE);
            // All absorb rows except the first row
            cb.condition(
                meta.query_fixed(q_absorb, Rotation::cur())
                    - meta.query_fixed(q_first, Rotation::cur()),
                |cb| {
                    cb.require_equal(
                        "is_final needs to be the same as the last is_padding in the block",
                        meta.query_advice(is_final, Rotation::cur()),
                        last_is_padding_in_block.expr(),
                    );
                },
            );
            // For all the rows of a round, only the first row can have `is_final == 1`.
            cb.condition(
                (1..get_num_rows_per_round() as i32)
                    .map(|i| meta.query_fixed(q_enable, Rotation(-i)))
                    .fold(0.expr(), |acc, elem| acc + elem),
                |cb| {
                    cb.require_zero(
                        "is_final only when q_enable",
                        meta.query_advice(is_final, Rotation::cur()),
                    );
                },
            );
            cb.gate(1.expr())
        });

        // Padding
        // May be cleaner to do this padding logic in the byte conversion lookup but
        // currently easier to do it like this.
        let prev_is_padding = is_paddings
            .last()
            .unwrap()
            .at_offset(meta, -(get_num_rows_per_round() as i32));
        meta.create_gate("padding", |meta| {
            let mut cb = BaseConstraintBuilder::new(MAX_DEGREE);
            let q_padding = meta.query_fixed(q_padding, Rotation::cur());
            let q_padding_last = meta.query_fixed(q_padding_last, Rotation::cur());

            // All padding selectors need to be boolean
            for is_padding in is_paddings.iter() {
                cb.condition(meta.query_fixed(q_enable, Rotation::cur()), |cb| {
                    cb.require_boolean("is_padding boolean", is_padding.expr());
                });
            }
            // This last padding selector will be used on the first round row so needs to be
            // zero
            cb.condition(meta.query_fixed(q_absorb, Rotation::cur()), |cb| {
                cb.require_zero(
                    "last is_padding should be zero on absorb rows",
                    is_paddings.last().unwrap().expr(),
                );
            });
            // Now for each padding selector
            for idx in 0..is_paddings.len() {
                // Previous padding selector can be on the previous row
                let is_padding_prev = if idx == 0 {
                    prev_is_padding.expr()
                } else {
                    is_paddings[idx - 1].expr()
                };
                let is_first_padding = is_paddings[idx].expr() - is_padding_prev.clone();

                // Check padding transition 0 -> 1 done only once
                cb.condition(q_padding.expr(), |cb| {
                    cb.require_boolean("padding step boolean", is_first_padding.clone());
                });

                // Padding start/intermediate/end byte checks
                if idx == is_paddings.len() - 1 {
                    // These can be combined in the future, but currently this would increase the
                    // degree by one Padding start/intermediate byte, all
                    // padding rows except the last one
                    cb.condition(
                        and::expr([
                            q_padding.expr() - q_padding_last.expr(),
                            is_paddings[idx].expr(),
                        ]),
                        |cb| {
                            // Input bytes need to be zero, or one if this is the first padding byte
                            cb.require_equal(
                                "padding start/intermediate byte last byte",
                                input_bytes[idx].expr.clone(),
                                is_first_padding.expr(),
                            );
                        },
                    );
                    // Padding start/end byte, only on the last padding row
                    cb.condition(
                        and::expr([q_padding_last.expr(), is_paddings[idx].expr()]),
                        |cb| {
                            // The input byte needs to be 128, unless it's also the first padding
                            // byte then it's 129
                            cb.require_equal(
                                "padding start/end byte",
                                input_bytes[idx].expr.clone(),
                                is_first_padding.expr() + 128.expr(),
                            );
                        },
                    );
                } else {
                    // Padding start/intermediate byte
                    cb.condition(
                        and::expr([q_padding.expr(), is_paddings[idx].expr()]),
                        |cb| {
                            // Input bytes need to be zero, or one if this is the first padding byte
                            cb.require_equal(
                                "padding start/intermediate byte",
                                input_bytes[idx].expr.clone(),
                                is_first_padding.expr(),
                            );
                        },
                    );
                }
            }
            cb.gate(1.expr())
        });

        // Length and input data rlc
        meta.create_gate("length and data rlc", |meta| {
            let mut cb = BaseConstraintBuilder::new(MAX_DEGREE);

            let q_padding = meta.query_fixed(q_padding, Rotation::cur());
            let start_new_hash_prev =
                start_new_hash(meta, Rotation(-(get_num_rows_per_round() as i32)));
            let length_prev =
                meta.query_advice(length, Rotation(-(get_num_rows_per_round() as i32)));
            let length = meta.query_advice(length, Rotation::cur());
            let data_rlc_prev =
                meta.query_advice(data_rlc, Rotation(-(get_num_rows_per_round() as i32)));
            let data_rlc = meta.query_advice(data_rlc, Rotation::cur());

            // Update the length/data_rlc on rows where we absorb data
            cb.condition(q_padding.expr(), |cb| {
                // Length increases by the number of bytes that aren't padding
                cb.require_equal(
                    "update length",
                    length.clone(),
                    length_prev.clone() * not::expr(start_new_hash_prev.expr())
                        + sum::expr(
                            is_paddings
                                .iter()
                                .map(|is_padding| not::expr(is_padding.expr())),
                        ),
                );
                // Use intermediate cells to keep the degree low
                let mut new_data_rlc =
                    data_rlc_prev.clone() * not::expr(start_new_hash_prev.expr());
                cb.require_equal("initial data rlc", data_rlcs[0].expr(), new_data_rlc);
                new_data_rlc = data_rlcs[0].expr();
                for (idx, (byte, is_padding)) in
                    input_bytes.iter().zip(is_paddings.iter()).enumerate()
                {
                    new_data_rlc = select::expr(
                        is_padding.expr(),
                        new_data_rlc.clone(),
                        new_data_rlc.clone() * challenges.keccak_input() + byte.expr.clone(),
                    );
                    if idx < data_rlcs.len() - 1 {
                        cb.require_equal(
                            "intermediate data rlc",
                            data_rlcs[idx + 1].expr(),
                            new_data_rlc,
                        );
                        new_data_rlc = data_rlcs[idx + 1].expr();
                    }
                }
                cb.require_equal("update data rlc", data_rlc.clone(), new_data_rlc);
            });
            // Keep length/data_rlc the same on rows where we don't absorb data
            cb.condition(
                and::expr([
                    meta.query_fixed(q_enable, Rotation::cur())
                        - meta.query_fixed(q_first, Rotation::cur()),
                    not::expr(q_padding),
                ]),
                |cb| {
                    cb.require_equal("length equality check", length.clone(), length_prev.clone());
                    cb.require_equal(
                        "data_rlc equality check",
                        data_rlc.clone(),
                        data_rlc_prev.clone(),
                    );
                },
            );
            cb.gate(1.expr())
        });

        info!("Degree: {}", meta.degree());
        info!("Minimum rows: {}", meta.minimum_rows());
        info!("Total Lookups: {}", total_lookup_counter);
        info!("Total Columns: {}", cell_manager.get_width());
        info!("num unused cells: {}", cell_manager.get_num_unused_cells());
        info!("part_size absorb: {}", get_num_bits_per_absorb_lookup());
        info!("part_size theta: {}", get_num_bits_per_theta_c_lookup());
        info!(
            "part_size theta c: {}",
            get_num_bits_per_lookup(THETA_C_LOOKUP_RANGE)
        );
        info!("part_size theta t: {}", get_num_bits_per_lookup(4));
        info!("part_size rho/pi: {}", get_num_bits_per_rho_pi_lookup());
        info!("part_size chi base: {}", get_num_bits_per_base_chi_lookup());
        info!(
            "uniform part sizes: {:?}",
            target_part_sizes(get_num_bits_per_theta_c_lookup())
        );

        KeccakCircuitConfig {
            q_enable,
            q_first,
            q_round,
            q_absorb,
            q_round_last,
            q_padding,
            q_padding_last,
            keccak_table,
            cell_manager,
            round_cst,
            normalize_3,
            normalize_4,
            normalize_6,
            chi_base_table,
            pack_table,
            _marker: PhantomData,
        }
    }
}

impl<F: Field> KeccakCircuitConfig<F> {
    pub(crate) fn assign(
        &self,
        layouter: &mut impl Layouter<F>,
        witness: &[KeccakRow<F>],
    ) -> Result<(), Error> {
        layouter.assign_region(
            || "assign keccak rows",
            |mut region| {
                for (offset, keccak_row) in witness.iter().enumerate() {
                    self.set_row(&mut region, offset, keccak_row)?;
                }
                Ok(())
            },
        )
    }

    fn set_row(
        &self,
        region: &mut Region<'_, F>,
        offset: usize,
        row: &KeccakRow<F>,
    ) -> Result<(), Error> {
        // Fixed selectors
        for (name, column, value) in &[
            ("q_enable", self.q_enable, F::from(row.q_enable)),
            ("q_first", self.q_first, F::from(offset == 0)),
            ("q_round", self.q_round, F::from(row.q_round)),
            ("q_round_last", self.q_round_last, F::from(row.q_round_last)),
            ("q_absorb", self.q_absorb, F::from(row.q_absorb)),
            ("q_padding", self.q_padding, F::from(row.q_padding)),
            (
                "q_padding_last",
                self.q_padding_last,
                F::from(row.q_padding_last),
            ),
        ] {
            region.assign_fixed(
                || format!("assign {} {}", name, offset),
                *column,
                offset,
                || Value::known(*value),
            )?;
        }

        self.keccak_table.assign_row(
            region,
            offset,
            [
                Value::known(F::from(row.is_final)),
                row.data_rlc,
                Value::known(F::from(row.length as u64)),
                row.hash_rlc,
            ],
        )?;

        // Cell values
        for (idx, (bit, column)) in row
            .cell_values
            .iter()
            .zip(self.cell_manager.columns())
            .enumerate()
        {
            region.assign_advice(
                || format!("assign lookup value {} {}", idx, offset),
                column.advice,
                offset,
                || Value::known(*bit),
            )?;
        }

        // Round constant
        region.assign_fixed(
            || format!("assign round cst {}", offset),
            self.round_cst,
            offset,
            || Value::known(row.round_cst),
        )?;

        Ok(())
    }

    pub(crate) fn load_aux_tables(&self, layouter: &mut impl Layouter<F>) -> Result<(), Error> {
        load_normalize_table(layouter, "normalize_6", &self.normalize_6, 6u64)?;
        load_normalize_table(layouter, "normalize_4", &self.normalize_4, 4u64)?;
        load_normalize_table(layouter, "normalize_3", &self.normalize_3, 3u64)?;
        load_lookup_table(
            layouter,
            "chi base",
            &self.chi_base_table,
            get_num_bits_per_base_chi_lookup(),
            &CHI_BASE_LOOKUP_TABLE,
        )?;
        load_pack_table(layouter, &self.pack_table)
    }
}

fn keccak<F: Field>(rows: &mut Vec<KeccakRow<F>>, bytes: &[u8], challenges: Challenges<Value<F>>) {
    let mut bits = into_bits(bytes);
    let mut s = [[F::zero(); 5]; 5];
    let absorb_positions = get_absorb_positions();
    let num_bytes_in_last_block = bytes.len() % RATE;
    let two = F::from(2u64);

    // Padding
    bits.push(1);
    while (bits.len() + 1) % RATE_IN_BITS != 0 {
        bits.push(0);
    }
    bits.push(1);

    let mut length = 0usize;
    let mut data_rlc = Value::known(F::zero());
    let chunks = bits.chunks(RATE_IN_BITS);
    let num_chunks = chunks.len();
    for (idx, chunk) in chunks.enumerate() {
        let is_final_block = idx == num_chunks - 1;

        let mut absorb_rows = Vec::new();
        // Absorb
        for (idx, &(i, j)) in absorb_positions.iter().enumerate() {
            let absorb = pack(&chunk[idx * 64..(idx + 1) * 64]);
            let from = s[i][j];
            s[i][j] = field_xor(s[i][j], absorb);
            absorb_rows.push(AbsorbData {
                from,
                absorb,
                result: s[i][j],
            });
        }

        let mut hash_words: Vec<F> = Vec::new();

        let mut cell_managers = Vec::new();
        let mut regions = Vec::new();

        let mut hash_rlc = Value::known(F::zero());
        let mut round_lengths = Vec::new();
        let mut round_data_rlcs = Vec::new();
        for round in 0..NUM_ROUNDS + 1 {
            let mut cell_manager = CellManager::new(get_num_rows_per_round());
            let mut region = KeccakRegion::new();

            let mut absorb_row = AbsorbData::default();
            if round < NUM_WORDS_TO_ABSORB {
                absorb_row = absorb_rows[round].clone();
            }

            // State data
            for s in &s {
                for s in s {
                    let cell = cell_manager.query_cell_value();
                    cell.assign(&mut region, 0, *s);
                }
            }

            // Absorb data
            let absorb_from = cell_manager.query_cell_value();
            let absorb_data = cell_manager.query_cell_value();
            let absorb_result = cell_manager.query_cell_value();
            absorb_from.assign(&mut region, 0, absorb_row.from);
            absorb_data.assign(&mut region, 0, absorb_row.absorb);
            absorb_result.assign(&mut region, 0, absorb_row.result);

            // Absorb
            cell_manager.start_region();
            let part_size = get_num_bits_per_absorb_lookup();
            let input = absorb_row.from + absorb_row.absorb;
            let absorb_fat = split::value(
                &mut cell_manager,
                &mut region,
                input,
                0,
                part_size,
                false,
                None,
            );
            cell_manager.start_region();
            let _absorb_result = transform::value(
                &mut cell_manager,
                &mut region,
                absorb_fat.clone(),
                true,
                |v| v & 1,
                true,
            );

            // Padding
            cell_manager.start_region();
            // Unpack a single word into bytes (for the absorption)
            // Potential optimization: could do multiple bytes per lookup
            let packed = split::value(
                &mut cell_manager,
                &mut region,
                absorb_row.absorb,
                0,
                8,
                false,
                None,
            );
            cell_manager.start_region();
            let input_bytes =
                transform::value(&mut cell_manager, &mut region, packed, false, |v| *v, true);
            cell_manager.start_region();
            let mut is_paddings = Vec::new();
            let mut data_rlcs = Vec::new();
            for _ in input_bytes.iter() {
                is_paddings.push(cell_manager.query_cell_value());
                data_rlcs.push(cell_manager.query_cell_value());
            }
            if round < NUM_WORDS_TO_ABSORB {
                let mut paddings = Vec::new();
                for (padding_idx, is_padding) in is_paddings.iter_mut().enumerate() {
                    let byte_idx = round * 8 + padding_idx;
                    let padding = if is_final_block && byte_idx >= num_bytes_in_last_block {
                        true
                    } else {
                        length += 1;
                        false
                    };
                    paddings.push(padding);
                    is_padding.assign(&mut region, 0, if padding { F::one() } else { F::zero() });
                }

                data_rlcs[0].assign_value(&mut region, 0, data_rlc);
                for (idx, (byte, padding)) in input_bytes.iter().zip(paddings.iter()).enumerate() {
                    if !*padding {
                        let byte_value = Value::known(byte.value);
                        data_rlc = data_rlc * challenges.keccak_input() + byte_value;
                    }
                    if idx < data_rlcs.len() - 1 {
                        data_rlcs[idx + 1].assign_value(&mut region, 0, data_rlc);
                    }
                }
            }
            cell_manager.start_region();

            if round != NUM_ROUNDS {
                // Theta
                let part_size = get_num_bits_per_theta_c_lookup();
                let mut bcf = Vec::new();
                for s in &s {
                    let c = s[0] + s[1] + s[2] + s[3] + s[4];
                    let bc_fat =
                        split::value(&mut cell_manager, &mut region, c, 1, part_size, false, None);
                    bcf.push(bc_fat);
                }
                cell_manager.start_region();
                let mut bc = Vec::new();
                for bc_fat in bcf {
                    let bc_norm = transform::value(
                        &mut cell_manager,
                        &mut region,
                        bc_fat.clone(),
                        true,
                        |v| v & 1,
                        true,
                    );
                    bc.push(bc_norm);
                }
                cell_manager.start_region();
                let mut os = [[F::zero(); 5]; 5];
                for i in 0..5 {
                    let t = decode::value(bc[(i + 4) % 5].clone())
                        + decode::value(rotate(bc[(i + 1) % 5].clone(), 1, part_size));
                    for j in 0..5 {
                        os[i][j] = s[i][j] + t;
                    }
                }
                s = os;
                cell_manager.start_region();

                // Rho/Pi
                let part_size = get_num_bits_per_base_chi_lookup();
                let target_word_sizes = target_part_sizes(part_size);
                let num_word_parts = target_word_sizes.len();
                let mut rho_pi_chi_cells: [[[Vec<Cell<F>>; 5]; 5]; 3] =
                    array_init::array_init(|_| {
                        array_init::array_init(|_| array_init::array_init(|_| Vec::new()))
                    });
                let mut column_starts = [0usize; 3];
                for p in 0..3 {
                    column_starts[p] = cell_manager.start_region();
                    let mut row_idx = 0;
                    for j in 0..5 {
                        for _ in 0..num_word_parts {
                            for i in 0..5 {
                                rho_pi_chi_cells[p][i][j]
                                    .push(cell_manager.query_cell_value_at_row(row_idx as i32));
                            }
                            row_idx = (row_idx + 1) % get_num_rows_per_round();
                        }
                    }
                }
                cell_manager.start_region();
                let mut os_parts: [[Vec<PartValue<F>>; 5]; 5] =
                    array_init::array_init(|_| array_init::array_init(|_| Vec::new()));
                for (j, os_part) in os_parts.iter_mut().enumerate() {
                    for i in 0..5 {
                        let s_parts = split_uniform::value(
                            &rho_pi_chi_cells[0][j][(2 * i + 3 * j) % 5],
                            &mut cell_manager,
                            &mut region,
                            s[i][j],
                            RHO_MATRIX[i][j],
                            part_size,
                            true,
                        );

                        let s_parts = transform_to::value(
                            &rho_pi_chi_cells[1][j][(2 * i + 3 * j) % 5],
                            &mut region,
                            s_parts.clone(),
                            true,
                            |v| v & 1,
                        );
                        os_part[(2 * i + 3 * j) % 5] = s_parts.clone();
                    }
                }
                cell_manager.start_region();

                // Chi
                let part_size_base = get_num_bits_per_base_chi_lookup();
                let three_packed = pack::<F>(&vec![3u8; part_size_base]);
                let mut os = [[F::zero(); 5]; 5];
                for j in 0..5 {
                    for i in 0..5 {
                        let mut s_parts = Vec::new();
                        for ((part_a, part_b), part_c) in os_parts[i][j]
                            .iter()
                            .zip(os_parts[(i + 1) % 5][j].iter())
                            .zip(os_parts[(i + 2) % 5][j].iter())
                        {
                            let value =
                                three_packed - two * part_a.value + part_b.value - part_c.value;
                            s_parts.push(PartValue {
                                num_bits: part_size_base,
                                rot: j as i32,
                                value,
                            });
                        }
                        os[i][j] = decode::value(transform_to::value(
                            &rho_pi_chi_cells[2][i][j],
                            &mut region,
                            s_parts.clone(),
                            true,
                            |v| CHI_BASE_LOOKUP_TABLE[*v as usize],
                        ));
                    }
                }
                s = os;
                cell_manager.start_region();

                // iota
                let part_size = get_num_bits_per_absorb_lookup();
                let input = s[0][0] + pack_u64::<F>(ROUND_CST[round]);
                let iota_parts = split::value::<F>(
                    &mut cell_manager,
                    &mut region,
                    input,
                    0,
                    part_size,
                    false,
                    None,
                );
                cell_manager.start_region();
                s[0][0] = decode::value(transform::value(
                    &mut cell_manager,
                    &mut region,
                    iota_parts.clone(),
                    true,
                    |v| v & 1,
                    true,
                ));
            }

            // The rlc of the hash
            let is_final = is_final_block && round == NUM_ROUNDS;
            hash_rlc = if is_final {
                let hash_bytes_le = s
                    .into_iter()
                    .take(4)
                    .flat_map(|a| to_bytes::value(&unpack(a[0])))
                    .rev()
                    .collect::<Vec<_>>();
                challenges
                    .evm_word()
                    .map(|challenge_value| rlc::value(&hash_bytes_le, challenge_value))
            } else {
                Value::known(F::zero())
            };

            // The words to squeeze out
            hash_words = s.into_iter().take(4).map(|a| a[0]).take(4).collect();
            round_lengths.push(length);
            round_data_rlcs.push(data_rlc);

            cell_managers.push(cell_manager);
            regions.push(region);
        }

        // Now that we know the state at the end of the rounds, set the squeeze data
        let num_rounds = cell_managers.len();
        for (idx, word) in hash_words.iter().enumerate() {
            let cell_manager = &mut cell_managers[num_rounds - 2 - idx];
            let region = &mut regions[num_rounds - 2 - idx];

            cell_manager.start_region();
            let squeeze_packed = cell_manager.query_cell_value();
            squeeze_packed.assign(region, 0, *word);

            cell_manager.start_region();
            let packed = split::value(cell_manager, region, *word, 0, 8, false, None);
            cell_manager.start_region();
            transform::value(cell_manager, region, packed, false, |v| *v, true);
        }

        for round in 0..NUM_ROUNDS + 1 {
            let round_cst = pack_u64(ROUND_CST[round]);
            for row_idx in 0..get_num_rows_per_round() {
                rows.push(KeccakRow {
                    q_enable: row_idx == 0,
                    q_round: row_idx == 0 && round < NUM_ROUNDS,
                    q_absorb: row_idx == 0 && round == NUM_ROUNDS,
                    q_round_last: row_idx == 0 && round == NUM_ROUNDS,
                    q_padding: row_idx == 0 && round < NUM_WORDS_TO_ABSORB,
                    q_padding_last: row_idx == 0 && round == NUM_WORDS_TO_ABSORB - 1,
                    round_cst,
                    is_final: is_final_block && round == NUM_ROUNDS && row_idx == 0,
                    length: round_lengths[round],
                    data_rlc: round_data_rlcs[round],
                    hash_rlc,
                    cell_values: regions[round].rows[row_idx].clone(),
                });
            }
        }
    }

    let hash_bytes = s
        .into_iter()
        .take(4)
        .map(|a| {
            pack_with_base::<F>(&unpack(a[0]), 2)
                .to_repr()
                .into_iter()
                .take(8)
                .collect::<Vec<_>>()
                .to_vec()
        })
        .collect::<Vec<_>>();
    debug!("hash: {:x?}", &(hash_bytes[0..4].concat()));
    debug!("data rlc: {:x?}", data_rlc);
}

/// ...
pub fn multi_keccak<F: Field>(
    bytes: &[Vec<u8>],
    challenges: Challenges<Value<F>>,
    capacity: Option<usize>,
) -> Result<Vec<KeccakRow<F>>, Error> {
    let mut rows: Vec<KeccakRow<F>> = Vec::new();
    // Dummy first row so that the initial data is absorbed
    // The initial data doesn't really matter, `is_final` just needs to be disabled.
    for idx in 0..get_num_rows_per_round() {
        rows.push(KeccakRow {
            q_enable: idx == 0,
            q_round: false,
            q_absorb: idx == 0,
            q_round_last: false,
            q_padding: false,
            q_padding_last: false,
            round_cst: F::zero(),
            is_final: false,
            length: 0usize,
            data_rlc: Value::known(F::zero()),
            hash_rlc: Value::known(F::zero()),
            cell_values: Vec::new(),
        });
    }
    // Actual keccaks
    for bytes in bytes {
        keccak(&mut rows, bytes, challenges);
    }
    if let Some(capacity) = capacity {
        // Pad with no data hashes to the expected capacity
        while rows.len() < (1 + capacity * (NUM_ROUNDS + 1)) * get_num_rows_per_round() {
            keccak(&mut rows, &[], challenges);
        }
        // Check that we are not over capacity
        if rows.len() > (1 + capacity * (NUM_ROUNDS + 1)) * get_num_rows_per_round() {
            return Err(Error::BoundsFailure);
        }
    }
    Ok(rows)
}

#[cfg(test)]
mod tests {
    use super::*;
    use halo2_proofs::{dev::MockProver, halo2curves::bn256::Fr};

    fn verify<F: Field>(k: u32, inputs: Vec<Vec<u8>>, success: bool) {
        let circuit = KeccakCircuit::new(Some(2usize.pow(k)), inputs);

        let prover = MockProver::<F>::run(k, &circuit, vec![]).unwrap();
        let verify_result = prover.verify();
        if verify_result.is_ok() != success {
            if let Some(errors) = verify_result.err() {
                for error in errors.iter() {
                    println!("{}", error);
                }
            }
            panic!();
        }
    }

    #[test]
    fn packed_multi_keccak_simple() {
        let k = 11;
        let inputs = vec![
            vec![],
            (0u8..1).collect::<Vec<_>>(),
            (0u8..135).collect::<Vec<_>>(),
            (0u8..136).collect::<Vec<_>>(),
            (0u8..200).collect::<Vec<_>>(),
        ];
        verify::<Fr>(k, inputs, true);
    }
}<|MERGE_RESOLUTION|>--- conflicted
+++ resolved
@@ -68,13 +68,8 @@
 }
 
 /// KeccakRow
-<<<<<<< HEAD
-#[derive(Clone, Debug, PartialEq, Eq)]
+#[derive(Clone, Debug)]
 pub struct KeccakRow<F: Field> {
-=======
-#[derive(Clone, Debug)]
-pub(crate) struct KeccakRow<F: Field> {
->>>>>>> b1597400
     q_enable: bool,
     q_round: bool,
     q_absorb: bool,
