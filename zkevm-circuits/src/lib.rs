//! # zk_evm

// We should try not to use incomplete_features unless it is really really needed and cannot be
// avoided like `adt_const_params` used by DummyGadget
#![allow(incomplete_features)]
// Needed by DummyGadget in evm circuit
#![feature(adt_const_params)]
// Needed by some builder patterns in testing modules.
#![cfg_attr(docsrs, feature(doc_cfg))]
// Temporary until we have more of the crate implemented.
#![allow(dead_code)]
// We want to have UPPERCASE idents sometimes.
#![allow(clippy::upper_case_acronyms)]
#![allow(clippy::result_large_err)] // it's large, but what can we do?
// Catch documentation errors caused by code changes.
#![deny(rustdoc::broken_intra_doc_links)]
#![deny(missing_docs)]
#![deny(unsafe_code)]
#![deny(clippy::debug_assert_with_mut_call)]

pub mod bytecode_circuit;
pub mod copy_circuit;
pub mod evm_circuit;
pub mod exp_circuit;
pub mod keccak_circuit;
pub mod mpt_circuit;
pub mod pi_circuit;
<<<<<<< HEAD
pub mod poseidon_circuit;
pub mod rlp_circuit;
=======
pub mod root_circuit;
>>>>>>> 1835da88
pub mod state_circuit;
pub mod super_circuit;
pub mod table;

#[cfg(any(feature = "test", test))]
pub mod test_util;

pub mod tx_circuit;
pub mod util;
pub mod witness;

pub use gadgets::impl_expr;<|MERGE_RESOLUTION|>--- conflicted
+++ resolved
@@ -25,12 +25,9 @@
 pub mod keccak_circuit;
 pub mod mpt_circuit;
 pub mod pi_circuit;
-<<<<<<< HEAD
 pub mod poseidon_circuit;
+pub mod root_circuit;
 pub mod rlp_circuit;
-=======
-pub mod root_circuit;
->>>>>>> 1835da88
 pub mod state_circuit;
 pub mod super_circuit;
 pub mod table;
