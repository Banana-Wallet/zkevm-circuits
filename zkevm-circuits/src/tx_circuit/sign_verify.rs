--- conflicted
+++ resolved
@@ -620,29 +620,11 @@
                     );
                     self.assign_ecdsa(&mut ctx, &chips, sig)
                 }
-<<<<<<< HEAD
+
             })
             .collect();
         let assigned_ecdsas = layouter.assign_regions(|| "ecdsa_sig", ecdsa_assignments)?;
-=======
-
-                // IMPORTANT: this assigns all constants to the fixed columns
-                // IMPORTANT: this copies cells to the lookup advice column to perform range
-                // check lookups
-                // This is not optional.
-                let (_const_rows, _total_fixed, _lookup_rows) =
-                    chips.ecdsa_chip.finalize(&mut ctx)?;
-                // let advice_rows = ctx.advice_rows["ecdsa chip"].iter();
-                // let max_rows = advice_rows.clone().max().or(Some(&0)).unwrap();
-                // println!(
-                //     "total rows: {}; rows per sig: {}",
-                //     max_rows,
-                //     max_rows / self.max_verif,
-                // );
-                Ok(assigned_ecdsas)
-            },
-        )?;
->>>>>>> 1309fd9c
+        
         // end_timer!(ecdsa);
         // let rlc = start_timer!(|| "rlc verification");
         let (deferred_keccak_check, assigned_sig_verifs) = layouter.assign_region(
