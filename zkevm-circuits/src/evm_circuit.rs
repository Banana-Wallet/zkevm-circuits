--- conflicted
+++ resolved
@@ -28,13 +28,9 @@
     evm_bus::EVMBusLookups,
     evm_circuit::param::{MAX_STEP_HEIGHT, STEP_STATE_HEIGHT},
     table::{
-<<<<<<< HEAD
         BlockTable, BytecodeTable, CopyTable, DualByteTable, EccTable, ExpTable, FixedTable,
-        KeccakTable, LookupTable, ModExpTable, PowOfRandTable, RwTable, SigTable, TxTable,
-=======
-        BlockTable, BytecodeTable, CopyTable, EccTable, ExpTable, KeccakTable, LookupTable,
-        ModExpTable, PowOfRandTable, RwTable, SHA256Table, SigTable, TxTable,
->>>>>>> fb271ea6
+        KeccakTable, LookupTable, ModExpTable, PowOfRandTable, RwTable, SHA256Table, SigTable,
+        TxTable,
     },
     util::{assign_global, SubCircuit, SubCircuitConfig},
 };
@@ -49,26 +45,8 @@
 /// EvmCircuitConfig implements verification of execution trace of a block.
 #[derive(Clone, Debug)]
 pub struct EvmCircuitConfig<F> {
-<<<<<<< HEAD
     dual_byte_table: DualByteTable,
     fixed_table: FixedTable,
-=======
-    fixed_table: [Column<Fixed>; 4],
-    byte_table: [Column<Fixed>; 1],
-    pub(crate) execution: Box<ExecutionConfig<F>>,
-    // External tables
-    tx_table: TxTable,
-    rw_table: RwTable,
-    bytecode_table: BytecodeTable,
-    block_table: BlockTable,
-    copy_table: CopyTable,
-    keccak_table: KeccakTable,
-    sha256_table: SHA256Table,
-    exp_table: ExpTable,
-    sig_table: SigTable,
-    modexp_table: ModExpTable,
-    ecc_table: EccTable,
->>>>>>> fb271ea6
     pow_of_rand_table: PowOfRandTable,
     pub(crate) execution: Box<ExecutionConfig<F>>,
 }
@@ -77,35 +55,10 @@
 pub struct EvmCircuitConfigArgs<F: Field> {
     /// Challenge
     pub challenges: crate::util::Challenges<Expression<F>>,
-<<<<<<< HEAD
     /// The dual byte table.
     pub dual_byte_table: DualByteTable,
     /// Fixed Table.
     pub fixed_table: FixedTable,
-=======
-    /// TxTable
-    pub tx_table: TxTable,
-    /// RwTable
-    pub rw_table: RwTable,
-    /// BytecodeTable
-    pub bytecode_table: BytecodeTable,
-    /// BlockTable
-    pub block_table: BlockTable,
-    /// CopyTable
-    pub copy_table: CopyTable,
-    /// KeccakTable
-    pub keccak_table: KeccakTable,
-    /// SHA256Table
-    pub sha256_table: SHA256Table,
-    /// ExpTable
-    pub exp_table: ExpTable,
-    /// SigTable
-    pub sig_table: SigTable,
-    /// ModExpTable
-    pub modexp_table: ModExpTable,
-    /// Ecc Table.
-    pub ecc_table: EccTable,
->>>>>>> fb271ea6
     // Power of Randomness Table.
     pub pow_of_rand_table: PowOfRandTable,
 }
@@ -140,85 +93,16 @@
         bus_builder: &mut BusBuilder<F, MsgExpr<F>>,
         EvmCircuitConfigArgs {
             challenges,
-<<<<<<< HEAD
             dual_byte_table,
             fixed_table,
-=======
-            tx_table,
-            rw_table,
-            bytecode_table,
-            block_table,
-            copy_table,
-            keccak_table,
-            sha256_table,
-            exp_table,
-            sig_table,
-            modexp_table,
-            ecc_table,
->>>>>>> fb271ea6
             pow_of_rand_table,
         }: EvmCircuitConfigArgs<F>,
     ) -> Self {
-<<<<<<< HEAD
         let execution = Box::new(ExecutionConfig::configure(meta, challenges, bus_builder));
-=======
-        let fixed_table = [(); 4].map(|_| meta.fixed_column());
-        let byte_table = [(); 1].map(|_| meta.fixed_column());
-        let execution = Box::new(ExecutionConfig::configure(
-            meta,
-            challenges,
-            &fixed_table,
-            &byte_table,
-            &tx_table,
-            &rw_table,
-            &bytecode_table,
-            &block_table,
-            &copy_table,
-            &keccak_table,
-            &sha256_table,
-            &exp_table,
-            &sig_table,
-            &modexp_table,
-            &ecc_table,
-            &pow_of_rand_table,
-        ));
-
-        meta.annotate_lookup_any_column(byte_table[0], || "byte_range");
-        fixed_table.iter().enumerate().for_each(|(idx, &col)| {
-            meta.annotate_lookup_any_column(col, || format!("fix_table_{idx}"))
-        });
-        tx_table.annotate_columns(meta);
-        rw_table.annotate_columns(meta);
-        bytecode_table.annotate_columns(meta);
-        block_table.annotate_columns(meta);
-        copy_table.annotate_columns(meta);
-        keccak_table.annotate_columns(meta);
-        exp_table.annotate_columns(meta);
-        sig_table.annotate_columns(meta);
-        modexp_table.annotate_columns(meta);
-        ecc_table.annotate_columns(meta);
-        pow_of_rand_table.annotate_columns(meta);
->>>>>>> fb271ea6
 
         Self {
             dual_byte_table,
             fixed_table,
-<<<<<<< HEAD
-=======
-            byte_table,
-            execution,
-            tx_table,
-            rw_table,
-            bytecode_table,
-            block_table,
-            copy_table,
-            keccak_table,
-            sha256_table,
-            exp_table,
-            sig_table,
-            modexp_table,
-            ecc_table,
->>>>>>> fb271ea6
             pow_of_rand_table,
             execution,
         }
@@ -292,6 +176,7 @@
                         )?;
                     }
                 }
+
                 Ok(())
             },
         )
@@ -589,11 +474,8 @@
         let copy_table = CopyTable::construct(meta, q_copy_table);
         copy_table.annotate_columns(meta);
         let keccak_table = KeccakTable::construct(meta);
-<<<<<<< HEAD
         keccak_table.annotate_columns(meta);
-=======
         let sha256_table = SHA256Table::construct(meta);
->>>>>>> fb271ea6
         let exp_table = ExpTable::construct(meta);
         exp_table.annotate_columns(meta);
         let sig_table = SigTable::construct(meta);
@@ -637,30 +519,9 @@
         let bus = BusConfig::new(meta, &bus_builder.build());
 
         (
-<<<<<<< HEAD
             config,
             bus,
             evm_lookups,
-=======
-            EvmCircuitConfig::new(
-                meta,
-                EvmCircuitConfigArgs {
-                    challenges: challenges_expr,
-                    tx_table,
-                    rw_table,
-                    bytecode_table,
-                    block_table,
-                    copy_table,
-                    keccak_table,
-                    sha256_table,
-                    exp_table,
-                    sig_table,
-                    modexp_table,
-                    ecc_table,
-                    pow_of_rand_table,
-                },
-            ),
->>>>>>> fb271ea6
             challenges,
             // Tables assigned by external circuits.
             rw_table,
@@ -669,6 +530,7 @@
             block_table,
             copy_table,
             keccak_table,
+            sha256_table,
             exp_table,
             sig_table,
             modexp_table,
@@ -721,30 +583,12 @@
             block.circuits_params.max_rws,
             challenges.evm_word(),
         )?;
-<<<<<<< HEAD
 
         bytecode_table.dev_load(&mut layouter, block.bytecodes.values(), &challenges)?;
         block_table.dev_load(&mut layouter, &block.context, &block.txs, &challenges)?;
         copy_table.dev_load(&mut layouter, block, &challenges)?;
         keccak_table.dev_load(&mut layouter, &block.sha3_inputs, &challenges)?;
-        exp_table.dev_load(&mut layouter, block)?;
-        sig_table.dev_load(&mut layouter, block, &challenges)?;
-        modexp_table.dev_load(&mut layouter, &block.get_big_modexp())?;
-        ecc_table.dev_load(
-=======
-        config
-            .bytecode_table
-            .dev_load(&mut layouter, block.bytecodes.values(), &challenges)?;
-        config
-            .block_table
-            .dev_load(&mut layouter, &block.context, &block.txs, &challenges)?;
-        config
-            .copy_table
-            .dev_load(&mut layouter, block, &challenges)?;
-        config
-            .keccak_table
-            .dev_load(&mut layouter, &block.sha3_inputs, &challenges)?;
-        config.sha256_table.dev_load(
+        sha256_table.dev_load(
             &mut layouter,
             block
                 .get_sha256()
@@ -752,15 +596,10 @@
                 .map(|evt| (&evt.input, &evt.digest)),
             &challenges,
         )?;
-        config.exp_table.dev_load(&mut layouter, block)?;
-        config
-            .sig_table
-            .dev_load(&mut layouter, block, &challenges)?;
-        config
-            .modexp_table
-            .dev_load(&mut layouter, &block.get_big_modexp())?;
-        config.ecc_table.dev_load(
->>>>>>> fb271ea6
+        exp_table.dev_load(&mut layouter, block)?;
+        sig_table.dev_load(&mut layouter, block, &challenges)?;
+        modexp_table.dev_load(&mut layouter, &block.get_big_modexp())?;
+        ecc_table.dev_load(
             &mut layouter,
             block.circuits_params.max_ec_ops,
             &block.get_ec_add_ops(),
