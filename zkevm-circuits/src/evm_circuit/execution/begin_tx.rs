--- conflicted
+++ resolved
@@ -117,12 +117,7 @@
 
         let tx_id = cb.query_cell();
         let sender_nonce = cb.query_cell();
-<<<<<<< HEAD
-        let [tx_nonce, tx_gas, tx_is_create, tx_call_data_length, tx_call_data_gas_cost, access_list_gas_cost, tx_data_gas_cost] =
-=======
-
-        let [tx_type, tx_nonce, tx_gas, tx_caller_address, tx_callee_address, tx_is_create, tx_call_data_length, tx_call_data_gas_cost, tx_data_gas_cost] =
->>>>>>> 07cf6bd3
+        let [tx_type, tx_nonce, tx_gas, tx_is_create, tx_call_data_length, tx_call_data_gas_cost, tx_data_gas_cost] =
             [
                 TxContextFieldTag::TxType,
                 TxContextFieldTag::Nonce,
@@ -134,7 +129,6 @@
             ]
             .map(|field_tag| cb.tx_context(tx_id.expr(), field_tag, None));
 
-<<<<<<< HEAD
         // let [tx_caller_address, tx_callee_address] = [
         //     TxContextFieldTag::CallerAddress,
         //     TxContextFieldTag::CalleeAddress,
@@ -143,15 +137,10 @@
         let [tx_caller_address, tx_callee_address] =
             [cb.query_word_unchecked(), cb.query_word_unchecked()];
 
-        let is_call_data_empty = IsZeroGadget::construct(cb, tx_call_data_length.expr());
-
-        let tx_l1_msg = TxL1MsgGadget::construct(cb, tx_id.expr(), tx_caller_address.to_word());
-=======
         let tx_eip2930 = TxEip2930Gadget::construct(cb, tx_id.expr(), tx_type.expr());
         let is_call_data_empty = IsZeroGadget::construct(cb, tx_call_data_length.expr());
 
-        let tx_l1_msg = TxL1MsgGadget::construct(cb, tx_type.expr(), tx_caller_address.expr());
->>>>>>> 07cf6bd3
+        let tx_l1_msg = TxL1MsgGadget::construct(cb, tx_type.expr(), tx_caller_address.to_word());
         let tx_l1_fee = cb.condition(not::expr(tx_l1_msg.is_l1_msg()), |cb| {
             cb.require_equal(
                 "tx.nonce == sender.nonce",
