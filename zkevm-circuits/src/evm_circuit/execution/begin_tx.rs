--- conflicted
+++ resolved
@@ -18,12 +18,8 @@
                 ConstantDivisionGadget, ContractCreateGadget, IsEqualWordGadget, IsZeroGadget,
                 IsZeroWordGadget, LtWordGadget, MulWordByU64Gadget, RangeCheckGadget,
             },
-<<<<<<< HEAD
+            precompile_gadget::PrecompileGadget,
             AccountAddress, CachedRegion, Cell, StepRws,
-=======
-            precompile_gadget::PrecompileGadget,
-            CachedRegion, Cell, StepRws, Word,
->>>>>>> 4d311e53
         },
         witness::{Block, Call, ExecStep, Transaction},
     },
@@ -36,17 +32,13 @@
         Expr,
     },
 };
-<<<<<<< HEAD
-use bus_mapping::{circuit_input_builder::CopyDataType, state_db::CodeDB};
-use eth_types::{Address, Field, ToScalar, ToWord, U256};
-=======
 use array_init::array_init;
 use bus_mapping::{
     circuit_input_builder::CopyDataType,
     precompile::{is_precompiled, PrecompileCalls},
+    state_db::CodeDB,
 };
-use eth_types::{Address, Field, ToLittleEndian, ToScalar, U256};
->>>>>>> 4d311e53
+use eth_types::{Address, Field, ToLittleEndian, ToScalar, ToWord, U256};
 use ethers_core::utils::{get_contract_address, keccak256, rlp::RlpStream};
 use gadgets::util::{not, select};
 use halo2_proofs::{
@@ -93,23 +85,15 @@
     account_code_hash_is_empty: IsEqualWordGadget<F, Word<Expression<F>>, Word<Expression<F>>>,
     account_code_hash_is_zero: IsZeroWordGadget<F, WordCell<F>>,
     #[cfg(feature = "scroll")]
-<<<<<<< HEAD
     account_keccak_code_hash: WordCell<F>, // poseidon hash
     call_code_hash: WordCell<F>,
     call_code_hash_is_empty: IsEqualWordGadget<F, Word<Expression<F>>, Word<Expression<F>>>,
     call_code_hash_is_zero: IsZeroWordGadget<F, WordCell<F>>,
     //is_precompile_lt: LtGadget<F, N_BYTES_ACCOUNT_ADDRESS>,
     is_precompile_lt: LtWordGadget<F>,
-=======
-    account_keccak_code_hash: Cell<F>,
-    call_code_hash: Cell<F>,
-    call_code_hash_is_empty: IsEqualGadget<F>,
-    call_code_hash_is_zero: IsZeroGadget<F>,
-    is_precompile_lt: LtGadget<F, N_BYTES_ACCOUNT_ADDRESS>,
     precompile_gadget: PrecompileGadget<F>,
     precompile_input_len: Cell<F>, // the number of input bytes taken for the precompile call.
     precompile_input_bytes_rlc: Cell<F>, // input bytes to precompile call.
->>>>>>> 4d311e53
     /// Keccak256(RLP([tx_caller_address, tx_nonce]))
     caller_nonce_hash_bytes: Word32Cell<F>,
 
@@ -157,14 +141,11 @@
             ]
             .map(|field_tag| cb.tx_context(tx_id.expr(), field_tag, None));
 
-<<<<<<< HEAD
         let [tx_caller_address, tx_callee_address] =
             [cb.query_word_unchecked(), cb.query_word_unchecked()];
 
-        let tx_eip2930 = TxEip2930Gadget::construct(cb, tx_id.expr(), tx_type.expr());
-=======
+        // let tx_eip2930 = TxEip2930Gadget::construct(cb, tx_id.expr(), tx_type.expr());
         let tx_access_list = TxAccessListGadget::construct(cb, tx_id.expr(), tx_type.expr());
->>>>>>> 4d311e53
         let is_call_data_empty = IsZeroGadget::construct(cb, tx_call_data_length.expr());
 
         let tx_l1_msg = TxL1MsgGadget::construct(cb, tx_type.expr(), tx_caller_address.to_word());
@@ -318,24 +299,21 @@
         let gas_left = tx_gas.expr() - intrinsic_gas_cost.expr();
         let sufficient_gas_left = RangeCheckGadget::construct(cb, gas_left.clone());
 
-<<<<<<< HEAD
-        for addr in 1..=PRECOMPILE_COUNT {
+        let is_caller_warm = cb.query_bool();
+        let is_callee_warm = cb.query_bool();
+        let is_coinbase_warm = cb.query_bool();
+        let are_precompile_warm = array_init(|_| cb.query_bool());
+
+        for (addr, is_warm) in (1..=PRECOMPILE_COUNT).zip(are_precompile_warm.iter()) {
+            // cb.account_access_list_write(tx_id.expr(), addr.expr(), 1.expr(), is_warm.expr(),
+            // None);
             cb.account_access_list_write_unchecked(
                 tx_id.expr(),
                 Word::new([addr.expr(), 0.expr()]),
                 1.expr(),
-                0.expr(),
+                is_warm.expr(),
                 None,
-            ); // rwc_delta += 1
-=======
-        let is_caller_warm = cb.query_bool();
-        let is_callee_warm = cb.query_bool();
-        let is_coinbase_warm = cb.query_bool();
-        let are_precompile_warm = array_init(|_| cb.query_bool());
-
-        for (addr, is_warm) in (1..=PRECOMPILE_COUNT).zip(are_precompile_warm.iter()) {
-            cb.account_access_list_write(tx_id.expr(), addr.expr(), 1.expr(), is_warm.expr(), None);
->>>>>>> 4d311e53
+            );
         } // rwc_delta += PRECOMPILE_COUNT
 
         // Prepare access list of caller and callee
@@ -411,9 +389,7 @@
             &mut reversion_info,
         );
 
-<<<<<<< HEAD
         let caller_nonce_hash_bytes = cb.query_word32();
-=======
         // Construct EIP-1559 gadget to check sender balance.
         let tx_eip1559 = TxEip1559Gadget::construct(
             cb,
@@ -425,8 +401,6 @@
             transfer_with_gas_fee.sender_balance_prev(),
         );
 
-        let caller_nonce_hash_bytes = array_init::array_init(|_| cb.query_byte());
->>>>>>> 4d311e53
         let create = ContractCreateGadget::construct(cb);
         cb.require_equal_word(
             "tx caller address equivalence",
@@ -612,70 +586,47 @@
                 //     1.expr(),
                 // );
 
-<<<<<<< HEAD
-            cb.require_step_state_transition(StepStateTransition {
-                // 7 + TxL1FeeGadget + TransferWithGasFeeGadget associated reads or writes:
-                //   - Write CallContext TxId
-                //   - Write CallContext RwCounterEndOfReversion
-                //   - Write CallContext IsPersistent
-                //   - Write CallContext IsSuccess
-                //   - Write Account (Caller) Nonce
-                //   - Write TxAccessListAccount (Precompile) x PRECOMPILE_COUNT
-                //   - Write TxAccessListAccount (Caller)
-                //   - Write TxAccessListAccount (Callee)
-                //   - Write TxAccessListAccount (Coinbase) only for Shanghai
-                //   - Read Account CodeHash
-                //   - a TxL1FeeGadget
-                //   - a TransferWithGasFeeGadget
-                rw_counter: Delta(
-                    8.expr()
-                        + l1_rw_delta.expr()
-                        + transfer_with_gas_fee.rw_delta()
-                        + SHANGHAI_RW_DELTA.expr()
-                        + PRECOMPILE_COUNT.expr()
-                        // TRICKY:
-                        // Process the reversion only for Precompile in begin TX. Since no
-                        // associated opcodes could process reversion afterwards
-                        // (corresponding to `handle_reversion` call in `gen_begin_tx_ops`).
-                        // TODO:
-                        // Move it to code of generating precompiled operations when implemented.
-                        + not::expr(reversion_info.is_persistent())
-                            * transfer_with_gas_fee.reversible_w_delta(),
-                ),
-                call_id: To(call_id.expr()),
-                // FIXME
-                end_tx: To(1.expr()),
-                ..StepStateTransition::any()
-=======
                 // call's dummy context for precompile.
                 for (field_tag, value) in [
-                    (CallContextFieldTag::ReturnDataOffset, 0.expr()),
-                    (CallContextFieldTag::ReturnDataLength, 0.expr()),
+                    (CallContextFieldTag::ReturnDataOffset, Word::zero()),
+                    (CallContextFieldTag::ReturnDataLength, Word::zero()),
                 ] {
                     cb.call_context_lookup(true.expr(), Some(call_id.expr()), field_tag, value);
                 }
 
                 // Setup first call's context.
                 for (field_tag, value) in [
-                    (CallContextFieldTag::Depth, 1.expr()),
-                    (CallContextFieldTag::CallerAddress, tx_caller_address.expr()),
+                    (CallContextFieldTag::Depth, Word::one()),
+                    (
+                        CallContextFieldTag::CallerAddress,
+                        Word::from_lo_unchecked(tx_caller_address.expr()),
+                    ),
                     (
                         CallContextFieldTag::CalleeAddress,
-                        call_callee_address.expr(),
+                        Word::from_lo_unchecked(call_callee_address.expr()),
                     ),
-                    (CallContextFieldTag::CallDataOffset, 0.expr()),
+                    (CallContextFieldTag::CallDataOffset, Word::zero()),
                     (
                         CallContextFieldTag::CallDataLength,
-                        tx_call_data_length.expr(),
+                        Word::from_lo_unchecked(tx_call_data_length.expr()),
                     ),
-                    (CallContextFieldTag::Value, tx_value.expr()),
-                    (CallContextFieldTag::IsStatic, 0.expr()),
-                    (CallContextFieldTag::LastCalleeId, 0.expr()),
-                    (CallContextFieldTag::LastCalleeReturnDataOffset, 0.expr()),
-                    (CallContextFieldTag::LastCalleeReturnDataLength, 0.expr()),
-                    (CallContextFieldTag::IsRoot, 1.expr()),
-                    (CallContextFieldTag::IsCreate, tx_is_create.expr()),
-                    (CallContextFieldTag::CodeHash, account_code_hash.expr()),
+                    (CallContextFieldTag::Value, tx_value.to_word()),
+                    (CallContextFieldTag::IsStatic, Word::zero()),
+                    (CallContextFieldTag::LastCalleeId, Word::zero()),
+                    (
+                        CallContextFieldTag::LastCalleeReturnDataOffset,
+                        Word::zero(),
+                    ),
+                    (
+                        CallContextFieldTag::LastCalleeReturnDataLength,
+                        Word::zero(),
+                    ),
+                    (CallContextFieldTag::IsRoot, Word::one()),
+                    (
+                        CallContextFieldTag::IsCreate,
+                        Word::from_lo_unchecked(tx_is_create.expr()),
+                    ),
+                    (CallContextFieldTag::CodeHash, account_code_hash.to_word()),
                 ] {
                     cb.call_context_lookup(true.expr(), Some(call_id.expr()), field_tag, value);
                 }
@@ -754,7 +705,6 @@
                 );
 
                 (precompile_gadget, precompile_input_bytes_rlc)
->>>>>>> 4d311e53
             });
 
         // 3. Call to account with empty code.
@@ -1114,11 +1064,8 @@
         self.tx_callee_address_is_zero
             .assign_u256(region, offset, callee_address.to_word())?;
         self.is_precompile_lt
-<<<<<<< HEAD
             .assign(region, offset, callee_address.to_word(), U256::from(0xA))?;
-        self.call_callee_address.assign_h160(
-=======
-            .assign(region, offset, callee_address, F::from(0xA))?;
+
         // precompile related assignment.
         let (precompile_input_len, precompile_input_bytes_rlc) = if tx
             .callee_address
@@ -1157,8 +1104,7 @@
         self.precompile_input_bytes_rlc
             .assign(region, offset, precompile_input_bytes_rlc)?;
 
-        self.call_callee_address.assign(
->>>>>>> 4d311e53
+        self.call_callee_address.assign_h160(
             region,
             offset,
             if tx.is_create {
