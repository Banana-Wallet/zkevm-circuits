--- conflicted
+++ resolved
@@ -21,21 +21,11 @@
     table::{AccountFieldTag, CallContextFieldTag},
     util::Expr,
 };
-<<<<<<< HEAD
 use bus_mapping::{circuit_input_builder::CopyDataType, evm::OpcodeId, state_db::CodeDB};
 use eth_types::{evm_types::GasCost, Field, ToBigEndian, ToLittleEndian, ToScalar, ToWord, U256};
-use ethers_core::utils::{keccak256, rlp};
-use halo2_proofs::{
-    circuit::Value,
-    plonk::{Error, Expression},
-};
-=======
-use bus_mapping::{circuit_input_builder::CopyDataType, evm::OpcodeId};
-use eth_types::{evm_types::GasCost, Field, ToBigEndian, ToLittleEndian, ToScalar, U256};
 use ethers_core::utils::keccak256;
 use gadgets::util::expr_from_bytes;
 use halo2_proofs::{circuit::Value, plonk::Error};
->>>>>>> 2171ed76
 
 use std::iter::once;
 
@@ -55,16 +45,8 @@
     init_code_word_size: ConstantDivisionGadget<F, N_BYTES_MEMORY_ADDRESS>,
     memory_expansion: MemoryExpansionGadget<F, 1, N_BYTES_MEMORY_WORD_SIZE>,
     gas_left: ConstantDivisionGadget<F, N_BYTES_GAS>,
-<<<<<<< HEAD
-
-    code_hash: Cell<F>,
+    create: ContractCreateGadget<F, IS_CREATE2>,
     keccak_code_hash: Cell<F>,
-
-    keccak_input: Cell<F>,
-    keccak_input_length: Cell<F>,
-=======
-    create: ContractCreateGadget<F, IS_CREATE2>,
->>>>>>> 2171ed76
     keccak_output: Word<F>,
 }
 
@@ -124,14 +106,9 @@
 
         cb.stack_push(callee_is_success.expr() * new_address_rlc);
 
-<<<<<<< HEAD
-        let code_hash = cb.query_cell_phase2();
+        cb.condition(init_code.has_length(), |cb| {
         let keccak_code_hash = cb.query_cell_phase2();
-        cb.condition(initialization_code.has_length(), |cb| {
             // TODO(rohit): lookup to keccak table to verify keccak code hash?
-=======
-        cb.condition(init_code.has_length(), |cb| {
->>>>>>> 2171ed76
             cb.copy_table_lookup(
                 cb.curr.state.call_id.expr(),
                 CopyDataType::Memory.expr(),
@@ -145,8 +122,7 @@
                 init_code.length(),
             );
         });
-<<<<<<< HEAD
-        cb.condition(not::expr(initialization_code.has_length()), |cb| {
+        cb.condition(not::expr(init_code.has_length()), |cb| {
             cb.require_equal(
                 "keccak hash of empty bytes",
                 keccak_code_hash.expr(),
@@ -155,12 +131,6 @@
             cb.require_equal(
                 "code hash of empty bytes",
                 code_hash.expr(),
-=======
-        cb.condition(not::expr(init_code.has_length()), |cb| {
-            cb.require_equal(
-                "Empty code",
-                create.code_hash_word_rlc(cb),
->>>>>>> 2171ed76
                 cb.empty_code_hash_rlc(),
             );
         });
@@ -321,64 +291,7 @@
             })
         });
 
-<<<<<<< HEAD
-        let keccak_input = cb.query_cell_phase2();
-        let keccak_input_length = cb.query_cell();
-
-        // cb.condition(is_create2.expr(), |cb| {
-        // For CREATE2, the keccak input is the concatenation of 0xff, address, salt,
-        // and code_hash. Each sequence of bytes occurs in a fixed position, so to
-        // compute the RLC of the input, we only need to compute some fixed powers of
-        // the randomness.
-        // let randomness_raised_to_16 = cb.power_of_randomness()[15].clone();
-        // let randomness_raised_to_32 = randomness_raised_to_16.square();
-        // let randomness_raised_to_64 = randomness_raised_to_32.clone().square();
-        // let randomness_raised_to_84 =
-        // randomness_raised_to_64.clone() * cb.power_of_randomness()[19].clone();
-        // cb.require_equal(
-        // "for CREATE2, keccak input is 0xff ++ address ++ salt ++ code_hash",
-        // keccak_input.expr(),
-        // 0xff.expr() * randomness_raised_to_84
-        // + caller_address.expr() * randomness_raised_to_64
-        // + salt.expr() * randomness_raised_to_32
-        // + code_hash.expr(),
-        // );
-        // cb.require_equal(
-        // "for CREATE2, keccak input length is 85",
-        // keccak_input_length.expr(),
-        // (1 + 20 + 32 + 32).expr(),
-        // );
-        // });
-
-        // cb.condition(not::expr(is_create2.expr()), |cb| {
-        // let randomness_raised_to_20 = cb.power_of_randomness()[19].clone();
-        // let randomness_raised_to_21 = cb.power_of_randomness()[20].clone();
-        // cb.require_equal(
-        // "for CREATE, keccak input is rlp([address, nonce])",
-        // keccak_input.expr(),
-        // nonce.rlp_rlc(cb)
-        // + nonce.randomness_raised_to_rlp_length(cb)
-        // * (((0xc0.expr() + 21.expr() + nonce.rlp_length())
-        // * randomness_raised_to_21)
-        // + (0x80 + 20).expr() * randomness_raised_to_20
-        // + caller_address.expr()),
-        // );
-        // cb.require_equal(
-        // "for CREATE, keccak input length is rlp([address, nonce]).len()",
-        // keccak_input_length.expr(),
-        // (1 + 1 + 20).expr() + nonce.rlp_length(),
-        // );
-        // });
-        //
-        //
-        // cb.keccak_table_lookup(
-        // keccak_input.expr(),
-        // keccak_input_length.expr(),
-        // keccak_output.expr(),
-        // );
-
-=======
->>>>>>> 2171ed76
+
         Self {
             opcode,
             reversion_info,
@@ -392,13 +305,8 @@
             memory_expansion,
             gas_left,
             callee_is_success,
-<<<<<<< HEAD
-            code_hash,
-            keccak_code_hash,
-=======
             init_code_word_size,
             create,
->>>>>>> 2171ed76
             keccak_output,
         }
     }
@@ -432,19 +340,7 @@
             ..4 + usize::from(is_create2) + init_code_length.as_usize())
             .map(|i| block.rws[step.rw_indices[i]].memory_value())
             .collect();
-<<<<<<< HEAD
-        let keccak_code_hash = keccak256(&values);
-        self.keccak_code_hash.assign(
-            region,
-            offset,
-            region.word_rlc(U256::from_big_endian(&keccak_code_hash)),
-        )?;
-        let code_hash = CodeDB::hash(&values);
-        self.code_hash
-            .assign(region, offset, region.word_rlc(code_hash.to_word()))?;
-=======
->>>>>>> 2171ed76
-
+        
         let init_code_address =
             self.init_code
                 .assign(region, offset, init_code_start, init_code_length)?;
