--- conflicted
+++ resolved
@@ -184,14 +184,9 @@
 
         #[cfg_attr(not(feature = "enable-stack"), allow(unused_mut))]
         let mut ctx = TestContext::<2, 1>::simple_ctx_with_bytecode(bytecode).unwrap();
-<<<<<<< HEAD
         #[cfg(feature = "enable-stack")]
         if let Some(r) = _r {
             let mut last = ctx
-=======
-        if let Some(r) = r {
-            let last = ctx
->>>>>>> f83fb1e7
                 .geth_traces
                 .first_mut()
                 .unwrap()
@@ -267,33 +262,23 @@
     #[test]
     fn mulmod_bad_r_on_nonzero_n() {
         test_ok_u32(7, 18, 10, Some(6));
-<<<<<<< HEAD
         // skip due to stack reconstruct assert equal
         // test_ko_u32(7, 18, 10, Some(7));
         // skip due to stack reconstruct assert equal
-=======
-        // test_ko_u32(7, 18, 10, Some(7));
->>>>>>> f83fb1e7
         // test_ko_u32(7, 18, 10, Some(5));
     }
 
     #[test]
     fn mulmod_bad_r_on_zero_n() {
         test_ok_u32(2, 3, 0, Some(0));
-<<<<<<< HEAD
-        // skip due to stack reconstruct assert equal
-=======
->>>>>>> f83fb1e7
+        // skip due to stack reconstruct assert equal
         // test_ko_u32(2, 3, 0, Some(1));
     }
 
     #[test]
     fn mulmod_bad_r_bigger_n() {
         test_ok_u32(2, 3, 5, Some(1));
-<<<<<<< HEAD
-        // skip due to stack reconstruct assert equal
-=======
->>>>>>> f83fb1e7
+        // skip due to stack reconstruct assert equal
         // test_ko_u32(2, 3, 5, Some(5));
     }
 }