use crate::evm_circuit::execution::ExecutionGadget;
use crate::evm_circuit::param::N_BYTES_ACCOUNT_ADDRESS;
use crate::evm_circuit::step::ExecutionState;
use crate::evm_circuit::util::common_gadget::SameContextGadget;
use crate::evm_circuit::util::constraint_builder::Transition::Delta;
use crate::evm_circuit::util::constraint_builder::{
    ConstraintBuilder, ReversionInfo, StepStateTransition,
};
use crate::evm_circuit::util::{
    from_bytes, math_gadget::IsZeroGadget, not, select, CachedRegion, Cell, Word,
};
use crate::evm_circuit::witness::{Block, Call, ExecStep, Transaction};
use crate::table::{AccountFieldTag, CallContextFieldTag};
use crate::util::Expr;
use eth_types::evm_types::GasCost;
use eth_types::{Field, ToLittleEndian};
use halo2_proofs::circuit::Value;
use halo2_proofs::plonk::Error;

#[derive(Clone, Debug)]
pub(crate) struct BalanceGadget<F> {
    same_context: SameContextGadget<F>,
    address_word: Word<F>,
    reversion_info: ReversionInfo<F>,
    tx_id: Cell<F>,
    is_warm: Cell<F>,
    code_hash: Cell<F>,
    not_exists: IsZeroGadget<F>,
    balance: Cell<F>,
}

impl<F: Field> ExecutionGadget<F> for BalanceGadget<F> {
    const NAME: &'static str = "BALANCE";

    const EXECUTION_STATE: ExecutionState = ExecutionState::BALANCE;

    fn configure(cb: &mut ConstraintBuilder<F>) -> Self {
        let address_word = cb.query_word_rlc();
        let address = from_bytes::expr(&address_word.cells[..N_BYTES_ACCOUNT_ADDRESS]);
        cb.stack_pop(address_word.expr());

        let tx_id = cb.call_context(None, CallContextFieldTag::TxId);
        let mut reversion_info = cb.reversion_info_read(None);
        let is_warm = cb.query_bool();
        cb.account_access_list_write(
            tx_id.expr(),
            address.expr(),
            1.expr(),
            is_warm.expr(),
            Some(&mut reversion_info),
        );
<<<<<<< HEAD
        let code_hash = cb.query_cell();
=======
        let code_hash = cb.query_cell_phase2();
>>>>>>> b8a3ae41
        // For non-existing accounts the code_hash must be 0 in the rw_table.
        cb.account_read(address.expr(), AccountFieldTag::CodeHash, code_hash.expr());
        let not_exists = IsZeroGadget::construct(cb, code_hash.expr());
        let exists = not::expr(not_exists.expr());
<<<<<<< HEAD
        let balance = cb.query_cell();
=======
        let balance = cb.query_cell_phase2();
>>>>>>> b8a3ae41
        cb.condition(exists.expr(), |cb| {
            cb.account_read(address.expr(), AccountFieldTag::Balance, balance.expr());
        });
        cb.condition(not_exists.expr(), |cb| {
            cb.require_zero("balance is zero when non_exists", balance.expr());
        });

        cb.stack_push(balance.expr());

        let gas_cost = select::expr(
            is_warm.expr(),
            GasCost::WARM_ACCESS.expr(),
            GasCost::COLD_ACCOUNT_ACCESS.expr(),
        );

        let step_state_transition = StepStateTransition {
            rw_counter: Delta(7.expr() + exists.expr()),
            program_counter: Delta(1.expr()),
            stack_pointer: Delta(0.expr()),
            gas_left: Delta(-gas_cost),
            reversible_write_counter: Delta(1.expr()),
            ..Default::default()
        };

        let opcode = cb.query_cell();
        let same_context = SameContextGadget::construct(cb, opcode, step_state_transition);

        Self {
            same_context,
            address_word,
            reversion_info,
            tx_id,
            is_warm,
            code_hash,
            not_exists,
            balance,
        }
    }

    fn assign_exec_step(
        &self,
        region: &mut CachedRegion<'_, '_, F>,
        offset: usize,
        block: &Block<F>,
        tx: &Transaction,
        call: &Call,
        step: &ExecStep,
    ) -> Result<(), Error> {
        self.same_context.assign_exec_step(region, offset, step)?;

        let address = block.rws[step.rw_indices[0]].stack_value();
        self.address_word
            .assign(region, offset, Some(address.to_le_bytes()))?;

        self.tx_id
            .assign(region, offset, Value::known(F::from(tx.id as u64)))?;

        self.reversion_info.assign(
            region,
            offset,
            call.rw_counter_end_of_reversion,
            call.is_persistent,
        )?;

        let (_, is_warm) = block.rws[step.rw_indices[4]].tx_access_list_value_pair();
        self.is_warm
            .assign(region, offset, Value::known(F::from(is_warm)))?;

        let code_hash = block.rws[step.rw_indices[5]].account_value_pair().0;
        self.code_hash
            .assign(region, offset, region.word_rlc(code_hash))?;
        self.not_exists
            .assign_value(region, offset, region.word_rlc(code_hash))?;
        let balance = if code_hash.is_zero() {
            eth_types::Word::zero()
        } else {
            block.rws[step.rw_indices[6]].account_value_pair().0
        };
        self.balance
            .assign(region, offset, region.word_rlc(balance))?;

        Ok(())
    }
}

#[cfg(test)]
mod test {
    use crate::evm_circuit::test::rand_bytes;
    use crate::test_util::run_test_circuits;
    use eth_types::geth_types::Account;
    use eth_types::{address, bytecode, Address, Bytecode, ToWord, Word, U256};
    use lazy_static::lazy_static;
    use mock::TestContext;
    use pretty_assertions::assert_eq;

    lazy_static! {
        static ref TEST_ADDRESS: Address = address!("0xaabbccddee000000000000000000000000000000");
    }

    #[test]
    fn balance_gadget_non_existing_account() {
        test_root_ok(&None, false);
        test_internal_ok(0x20, 0x00, &None, false);
        test_internal_ok(0x1010, 0xff, &None, false);
    }

    #[test]
    fn balance_gadget_empty_account() {
        let account = Some(Account::default());

        test_root_ok(&account, false);
        test_internal_ok(0x20, 0x00, &account, false);
        test_internal_ok(0x1010, 0xff, &account, false);
    }

    #[test]
    fn balance_gadget_cold_account() {
        let account = Some(Account {
            address: *TEST_ADDRESS,
            balance: U256::from(900),
            ..Default::default()
        });

        test_root_ok(&account, false);
        test_internal_ok(0x20, 0x00, &account, false);
        test_internal_ok(0x1010, 0xff, &account, false);
    }

    #[test]
    fn balance_gadget_warm_account() {
        let account = Some(Account {
            address: *TEST_ADDRESS,
            balance: U256::from(900),
            ..Default::default()
        });

        test_root_ok(&account, true);
        test_internal_ok(0x20, 0x00, &account, true);
        test_internal_ok(0x1010, 0xff, &account, true);
    }

    fn test_root_ok(account: &Option<Account>, is_warm: bool) {
        let address = account.as_ref().map(|a| a.address).unwrap_or(*TEST_ADDRESS);

        let mut code = Bytecode::default();
        if is_warm {
            code.append(&bytecode! {
                PUSH20(address.to_word())
                BALANCE
                POP
            });
        }
        code.append(&bytecode! {
            PUSH20(address.to_word())
            BALANCE
            STOP
        });

        let ctx = TestContext::<3, 1>::new(
            None,
            |accs| {
                accs[0]
                    .address(address!("0x000000000000000000000000000000000000cafe"))
                    .balance(Word::from(1_u64 << 20))
                    .code(code);
                // Set balance if account exists.
                if let Some(account) = account {
                    accs[1].address(address).balance(account.balance);
                } else {
                    accs[1]
                        .address(address!("0x0000000000000000000000000000000000000010"))
                        .balance(Word::from(1_u64 << 20));
                }
                accs[2]
                    .address(address!("0x0000000000000000000000000000000000000020"))
                    .balance(Word::from(1_u64 << 20));
            },
            |mut txs, accs| {
                txs[0].to(accs[0].address).from(accs[2].address);
            },
            |block, _tx| block,
        )
        .unwrap();

        assert_eq!(run_test_circuits(ctx, None), Ok(()));
    }

    fn test_internal_ok(
        call_data_offset: usize,
        call_data_length: usize,
        account: &Option<Account>,
        is_warm: bool,
    ) {
        let address = account.as_ref().map(|a| a.address).unwrap_or(*TEST_ADDRESS);
        let (addr_a, addr_b) = (mock::MOCK_ACCOUNTS[0], mock::MOCK_ACCOUNTS[1]);

        // code B gets called by code A, so the call is an internal call.
        let mut code_b = Bytecode::default();
        if is_warm {
            code_b.append(&bytecode! {
                PUSH20(address.to_word())
                BALANCE
                POP
            });
        }
        code_b.append(&bytecode! {
            PUSH20(address.to_word())
            BALANCE
            STOP
        });

        // code A calls code B.
        let pushdata = rand_bytes(8);
        let code_a = bytecode! {
            // populate memory in A's context.
            PUSH8(Word::from_big_endian(&pushdata))
            PUSH1(0x00) // offset
            MSTORE
            // call ADDR_B.
            PUSH1(0x00) // retLength
            PUSH1(0x00) // retOffset
            PUSH32(call_data_length) // argsLength
            PUSH32(call_data_offset) // argsOffset
            PUSH1(0x00) // value
            PUSH32(addr_b.to_word()) // addr
            PUSH32(0x1_0000) // gas
            CALL
            STOP
        };

        let ctx = TestContext::<4, 1>::new(
            None,
            |accs| {
                accs[0].address(addr_b).code(code_b);
                accs[1].address(addr_a).code(code_a);
                // Set balance if account exists.
                if let Some(account) = account {
                    accs[2].address(address).balance(account.balance);
                } else {
                    accs[2]
                        .address(mock::MOCK_ACCOUNTS[2])
                        .balance(Word::from(1_u64 << 20));
                }
                accs[3]
                    .address(mock::MOCK_ACCOUNTS[3])
                    .balance(Word::from(1_u64 << 20));
            },
            |mut txs, accs| {
                txs[0].to(accs[1].address).from(accs[3].address);
            },
            |block, _tx| block,
        )
        .unwrap();

        assert_eq!(run_test_circuits(ctx, None), Ok(()));
    }
}<|MERGE_RESOLUTION|>--- conflicted
+++ resolved
@@ -49,20 +49,12 @@
             is_warm.expr(),
             Some(&mut reversion_info),
         );
-<<<<<<< HEAD
-        let code_hash = cb.query_cell();
-=======
         let code_hash = cb.query_cell_phase2();
->>>>>>> b8a3ae41
         // For non-existing accounts the code_hash must be 0 in the rw_table.
         cb.account_read(address.expr(), AccountFieldTag::CodeHash, code_hash.expr());
         let not_exists = IsZeroGadget::construct(cb, code_hash.expr());
         let exists = not::expr(not_exists.expr());
-<<<<<<< HEAD
-        let balance = cb.query_cell();
-=======
         let balance = cb.query_cell_phase2();
->>>>>>> b8a3ae41
         cb.condition(exists.expr(), |cb| {
             cb.account_read(address.expr(), AccountFieldTag::Balance, balance.expr());
         });
