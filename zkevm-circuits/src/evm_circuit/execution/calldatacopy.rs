use crate::{
    evm_circuit::{
        execution::ExecutionGadget,
        param::{N_BYTES_MEMORY_WORD_SIZE, N_BYTES_U64},
        step::ExecutionState,
        util::{
            common_gadget::{SameContextGadget, WordByteCapGadget},
            constraint_builder::{
                ConstrainBuilderCommon, EVMConstraintBuilder, StepStateTransition,
                Transition::{Delta, To},
            },
            memory_gadget::{
                CommonMemoryAddressGadget, MemoryAddressGadget, MemoryCopierGasGadget,
                MemoryExpansionGadget,
            },
            not, select, CachedRegion, Cell,
        },
        witness::{Block, Call, ExecStep, Transaction},
    },
    table::CallContextFieldTag,
    util::Expr,
};
use bus_mapping::{circuit_input_builder::CopyDataType, evm::OpcodeId};
use eth_types::{evm_types::GasCost, Field, ToScalar};
use ethers_core::k256::U256;
use halo2_proofs::{circuit::Value, plonk::Error};

use std::cmp::{max, min};

#[derive(Clone, Debug)]
pub(crate) struct CallDataCopyGadget<F> {
    same_context: SameContextGadget<F>,
    memory_address: MemoryAddressGadget<F>,
    data_offset: WordByteCapGadget<F, N_BYTES_U64>,
    src_id: Cell<F>,
    call_data_length: Cell<F>,
    call_data_offset: Cell<F>, // Only used in the internal call
    copy_rwc_inc: Cell<F>,
    // include actual and padding to word bytes
    bytes_length_word: Cell<F>,
    memory_expansion: MemoryExpansionGadget<F, 1, N_BYTES_MEMORY_WORD_SIZE>,
    memory_copier_gas: MemoryCopierGasGadget<F, { GasCost::COPY }>,
}

impl<F: Field> ExecutionGadget<F> for CallDataCopyGadget<F> {
    const NAME: &'static str = "CALLDATACOPY";

    const EXECUTION_STATE: ExecutionState = ExecutionState::CALLDATACOPY;

    fn configure(cb: &mut EVMConstraintBuilder<F>) -> Self {
        let opcode = cb.query_cell();

        let src_id = cb.query_cell();
        let call_data_length = cb.query_cell();
        let call_data_offset = cb.query_cell();
        let bytes_length_word = cb.query_cell();

        let length = cb.query_word_rlc();
        let memory_offset = cb.query_cell_phase2();
        let data_offset = WordByteCapGadget::construct(cb, call_data_length.expr());

        // Pop memory_offset, data_offset, length from stack
        cb.stack_pop(memory_offset.expr());
        cb.stack_pop(data_offset.original_word());
        cb.stack_pop(length.expr());

        // Lookup the calldata_length and caller_address in Tx context table or
        // Call context table
        cb.condition(cb.curr.state.is_root.expr(), |cb| {
            cb.call_context_lookup(false.expr(), None, CallContextFieldTag::TxId, src_id.expr());
            cb.call_context_lookup(
                false.expr(),
                None,
                CallContextFieldTag::CallDataLength,
                call_data_length.expr(),
            );
            cb.require_zero(
                "call_data_offset == 0 in the root call",
                call_data_offset.expr(),
            );
        });
        cb.condition(1.expr() - cb.curr.state.is_root.expr(), |cb| {
            cb.call_context_lookup(
                false.expr(),
                None,
                CallContextFieldTag::CallerId,
                src_id.expr(),
            );
            cb.call_context_lookup(
                false.expr(),
                None,
                CallContextFieldTag::CallDataLength,
                call_data_length.expr(),
            );
            cb.call_context_lookup(
                false.expr(),
                None,
                CallContextFieldTag::CallDataOffset,
                call_data_offset.expr(),
            );
        });

        // Calculate the next memory size and the gas cost for this memory
        // access
        let memory_address = MemoryAddressGadget::construct(cb, memory_offset, length);
        let memory_expansion = MemoryExpansionGadget::construct(cb, [memory_address.address()]);
        let memory_copier_gas = MemoryCopierGasGadget::construct(
            cb,
            memory_address.length(),
            memory_expansion.gas_cost(),
        );

        let copy_rwc_inc = cb.query_cell();
        let src_tag = select::expr(
            cb.curr.state.is_root.expr(),
            CopyDataType::TxCalldata.expr(),
            CopyDataType::Memory.expr(),
        );
        cb.condition(memory_address.has_length(), |cb| {
            // Set source start to the minimun value of data offset and call data length.
            let src_addr = call_data_offset.expr()
                + select::expr(
                    data_offset.lt_cap(),
                    data_offset.valid_value(),
                    call_data_length.expr(),
                );

            let src_addr_end = call_data_offset.expr() + call_data_length.expr();

            cb.copy_table_lookup(
                src_id.expr(),
                src_tag,
                cb.curr.state.call_id.expr(),
                CopyDataType::Memory.expr(),
                src_addr,
                src_addr_end,
                memory_address.offset(),
                bytes_length_word.expr(),
                0.expr(), // for CALLDATACOPY rlc_acc is 0
                copy_rwc_inc.expr(),
            );
        });
        cb.condition(not::expr(memory_address.has_length()), |cb| {
            cb.require_zero(
                "if no bytes to copy, copy table rwc inc == 0",
                copy_rwc_inc.expr(),
            );
        });

        // // State transition
        // let rw_counter_delta = select::expr(
        //     cb.curr.state.is_root.expr(),
        //     select::expr(selector, when_true, when_false)
        //     //4.expr() + copy_rwc_inc.expr() +  memory_address.has_length(),

        //     5.expr() + copy_rwc_inc.expr() - memory_address.has_length(),
        //     6.expr() + copy_rwc_inc.expr() - memory_address.has_length(),
        // );
        let step_state_transition = StepStateTransition {
            // 1 tx id lookup + 3 stack pop + option(calldatalength lookup)
            //TODO: handle internal call rw_counter
            rw_counter: Delta(cb.rw_counter_offset()),
            program_counter: Delta(1.expr()),
            stack_pointer: Delta(3.expr()),
            gas_left: Delta(
                -(OpcodeId::CALLDATACOPY.constant_gas_cost().expr() + memory_copier_gas.gas_cost()),
            ),
            memory_word_size: To(memory_expansion.next_memory_word_size()),
            ..Default::default()
        };
        let same_context = SameContextGadget::construct(cb, opcode, step_state_transition);

        Self {
            same_context,
            memory_address,
            data_offset,
            src_id,
            call_data_length,
            call_data_offset,
            copy_rwc_inc,
            bytes_length_word,
            memory_expansion,
            memory_copier_gas,
        }
    }

    fn assign_exec_step(
        &self,
        region: &mut CachedRegion<'_, '_, F>,
        offset: usize,
        block: &Block<F>,
        tx: &Transaction,
        call: &Call,
        step: &ExecStep,
    ) -> Result<(), Error> {
        self.same_context.assign_exec_step(region, offset, step)?;

        let [memory_offset, data_offset, length] =
            [step.rw_indices[0], step.rw_indices[1], step.rw_indices[2]]
                .map(|idx| block.rws[idx].stack_value());
        let memory_address = self
            .memory_address
            .assign(region, offset, memory_offset, length)?;
        let src_id = if call.is_root { tx.id } else { call.caller_id };
        self.src_id.assign(
            region,
            offset,
            Value::known(F::from(u64::try_from(src_id).unwrap())),
        )?;

        // Call data length and call data offset
        let (call_data_length, call_data_offset) = if call.is_root {
            (tx.call_data_length as u64, 0_u64)
        } else {
            (call.call_data_length, call.call_data_offset)
        };
        self.call_data_length
            .assign(region, offset, Value::known(F::from(call_data_length)))?;
        self.call_data_offset
            .assign(region, offset, Value::known(F::from(call_data_offset)))?;

        self.data_offset
            .assign(region, offset, data_offset, F::from(call_data_length))?;

        // rw_counter increase from copy lookup is `length` memory writes + a variable
        // number of memory reads.
        let length_u64 = length.low_u64();
        let copy_rwc_inc = if length_u64 == 0 {
            0
        } else if call.is_root {
            let memory_start_slot = memory_offset.low_u64() - memory_offset.low_u64() % 32;
            let memory_end = memory_offset.low_u64() + length_u64;
            let memory_end_slot = memory_end - memory_end % 32;
            println!(
                "memory_start {}, length {}",
                memory_offset.low_u64(),
                length.low_u64()
            );
            // no memory reads when reading from tx call data.
            (memory_end_slot - memory_start_slot) / 32 + 1
        } else {
            let src_addr_end = call_data_offset.checked_add(call_data_length).unwrap();
            let src_addr = u64::try_from(data_offset)
                .ok()
                .and_then(|s| s.checked_add(call_data_offset))
                .unwrap_or(src_addr_end)
                .min(src_addr_end);
            let src_begin_slot = src_addr - src_addr % 32;
            let src_end_slot = src_addr_end - src_addr_end % 32;

            let dst_addr = memory_offset.low_u64();
            let dst_addr_end = dst_addr + length_u64;
            let dst_begin_slot = dst_addr - dst_addr % 32;
            let dst_end_slot = dst_addr_end - dst_addr_end % 32;

            let slot_count = max(src_end_slot - src_begin_slot, dst_end_slot - dst_begin_slot);

            2 * (slot_count / 32 + 1)
        };
        self.copy_rwc_inc.assign(
            region,
            offset,
            Value::known(
                copy_rwc_inc
                    .to_scalar()
                    .expect("unexpected U256 -> Scalar conversion failure"),
            ),
        )?;

        let bytes_length_to_word = if call.is_root {
            copy_rwc_inc * 32
        } else {
            // read/write
            (copy_rwc_inc / 2) * 32
        };

        self.bytes_length_word.assign(
            region,
            offset,
            Value::known(F::from(bytes_length_to_word)),
        )?;

        // Memory expansion
        let (_, memory_expansion_gas_cost) = self.memory_expansion.assign(
            region,
            offset,
            step.memory_word_size(),
            [memory_address],
        )?;

        self.memory_copier_gas.assign(
            region,
            offset,
            length.as_u64(),
            memory_expansion_gas_cost,
        )?;

        Ok(())
    }
}

#[cfg(test)]
mod test {
    use crate::{evm_circuit::test::rand_bytes, test_util::CircuitTestBuilder};
    use bus_mapping::circuit_input_builder::CircuitsParams;
    use eth_types::{bytecode, Word};
    use mock::{
        generate_mock_call_bytecode,
        test_ctx::{helpers::*, TestContext},
        MockCallBytecodeParams,
    };

    fn test_root_ok(
        call_data_length: usize,
        length: usize,
        data_offset: Word,
        memory_offset: Word,
    ) {
        let bytecode = bytecode! {
            PUSH32(length)
            PUSH32(data_offset)
            PUSH32(memory_offset)
            #[start]
            CALLDATACOPY
            STOP
        };
        let call_data = rand_bytes(call_data_length);

        // Get the execution steps from the external tracer
        let ctx = TestContext::<2, 1>::new(
            None,
            account_0_code_account_1_no_code(bytecode),
            |mut txs, accs| {
                txs[0]
                    .from(accs[1].address)
                    .to(accs[0].address)
                    .input(call_data.into());
            },
            |block, _tx| block.number(0xcafeu64),
        )
        .unwrap();

        CircuitTestBuilder::new_from_test_ctx(ctx)
            .params(CircuitsParams {
                max_calldata: 600,
                ..CircuitsParams::default()
            })
            .run();
    }

    fn test_internal_ok(
        call_data_offset: usize,
        call_data_length: usize,
        length: usize,
        data_offset: Word,
        dst_offset: Word,
    ) {
        let (addr_a, addr_b) = (mock::MOCK_ACCOUNTS[0], mock::MOCK_ACCOUNTS[1]);

        // code B gets called by code A, so the call is an internal call.
        let code_b = bytecode! {
            .op_calldatacopy(dst_offset, data_offset, length)
            STOP
        };

        let code_a = generate_mock_call_bytecode(MockCallBytecodeParams {
            address: addr_b,
            pushdata: rand_bytes(32),
            call_data_length,
            call_data_offset,
            ..MockCallBytecodeParams::default()
        });

        let ctx = TestContext::<3, 1>::new(
            None,
            |accs| {
                accs[0].address(addr_b).code(code_b);
                accs[1].address(addr_a).code(code_a);
                accs[2]
                    .address(mock::MOCK_ACCOUNTS[2])
                    .balance(Word::from(1u64 << 30));
            },
            |mut txs, accs| {
                txs[0].to(accs[1].address).from(accs[2].address);
            },
            |block, _tx| block,
        )
        .unwrap();

        CircuitTestBuilder::new_from_test_ctx(ctx).run();
    }

    #[test]
    fn calldatacopy_gadget_simple() {
<<<<<<< HEAD
        //test_ok_root(0x40, 10, 0x00.into(), 0x40.into());
        test_ok_internal(0x40, 0x40, 10, 0x10.into(), 0xA0.into());
=======
        test_root_ok(0x40, 10, 0x00.into(), 0x40.into());
        test_internal_ok(0x40, 0x40, 10, 0x10.into(), 0xA0.into());
>>>>>>> 79caaf43
    }

    #[test]
    fn calldatacopy_gadget_large() {
        test_root_ok(0x204, 0x101, 0x102.into(), 0x103.into());
        test_internal_ok(0x30, 0x204, 0x101, 0x102.into(), 0x103.into());
    }

    #[test]
    fn calldatacopy_gadget_out_of_bound() {
        test_root_ok(0x40, 40, 0x20.into(), 0x40.into());
        test_internal_ok(0x40, 0x20, 10, 0x28.into(), 0xA0.into());
    }

    #[test]
    fn calldatacopy_gadget_zero_length() {
        test_root_ok(0x40, 0, 0x00.into(), 0x40.into());
        test_internal_ok(0x40, 0x40, 0, 0x10.into(), 0xA0.into());
    }

    #[test]
    fn calldatacopy_gadget_data_offset_overflow() {
        test_root_ok(0x40, 10, Word::MAX, 0x40.into());
        test_internal_ok(0x40, 0x40, 10, Word::MAX, 0xA0.into());
    }

    #[test]
    fn calldatacopy_gadget_overflow_memory_offset_and_zero_length() {
        test_root_ok(0x40, 0, 0x40.into(), Word::MAX);
        test_internal_ok(0x40, 0x40, 0, 0x10.into(), Word::MAX);
    }
}<|MERGE_RESOLUTION|>--- conflicted
+++ resolved
@@ -392,13 +392,8 @@
 
     #[test]
     fn calldatacopy_gadget_simple() {
-<<<<<<< HEAD
-        //test_ok_root(0x40, 10, 0x00.into(), 0x40.into());
-        test_ok_internal(0x40, 0x40, 10, 0x10.into(), 0xA0.into());
-=======
         test_root_ok(0x40, 10, 0x00.into(), 0x40.into());
         test_internal_ok(0x40, 0x40, 10, 0x10.into(), 0xA0.into());
->>>>>>> 79caaf43
     }
 
     #[test]
