use super::util::{CachedRegion, CellManager, CellType};
use crate::{
    evm_circuit::{
        param::{EXECUTION_STATE_HEIGHT_MAP, MAX_STEP_HEIGHT, STEP_STATE_HEIGHT, STEP_WIDTH},
        util::Cell,
        witness::{Block, Call, ExecStep},
    },
    util::Expr,
    witness::Transaction,
};
use bus_mapping::evm::OpcodeId;
use halo2_proofs::{
    arithmetic::FieldExt,
    circuit::Value,
    plonk::{Advice, Column, ConstraintSystem, Error, Expression},
};
use std::{fmt::Display, iter};
use strum::IntoEnumIterator;
use strum_macros::EnumIter;

#[allow(non_camel_case_types)]
#[derive(Clone, Copy, Debug, PartialEq, Eq, Hash, EnumIter)]
pub enum ExecutionState {
    // Internal state
    BeginTx,
    EndTx,
    EndInnerBlock,
    EndBlock,
    // Opcode successful cases
    STOP,
    ADD_SUB,     // ADD, SUB
    MUL_DIV_MOD, // MUL, DIV, MOD
    SDIV_SMOD,   // SDIV, SMOD
    SHL_SHR,     // SHL, SHR
    ADDMOD,
    MULMOD,
    EXP,
    SIGNEXTEND,
    CMP,  // LT, GT, EQ
    SCMP, // SLT, SGT
    ISZERO,
    BITWISE, // AND, OR, XOR
    NOT,
    BYTE,
    SAR,
    SHA3,
    ADDRESS,
    BALANCE,
    ORIGIN,
    CALLER,
    CALLVALUE,
    CALLDATALOAD,
    CALLDATASIZE,
    CALLDATACOPY,
    CODESIZE,
    CODECOPY,
    GASPRICE,
    EXTCODESIZE,
    EXTCODECOPY,
    RETURNDATASIZE,
    RETURNDATACOPY,
    EXTCODEHASH,
    BLOCKHASH,
    BLOCKCTXU64,  // TIMESTAMP, NUMBER, GASLIMIT
    BLOCKCTXU160, // COINBASE
    BLOCKCTXU256, // DIFFICULTY, BASEFEE
    CHAINID,
    SELFBALANCE,
    POP,
    MEMORY, // MLOAD, MSTORE, MSTORE8
    SLOAD,
    SSTORE,
    JUMP,
    JUMPI,
    PC,
    MSIZE,
    GAS,
    JUMPDEST,
    PUSH, // PUSH1, PUSH2, ..., PUSH32
    DUP,  // DUP1, DUP2, ..., DUP16
    SWAP, // SWAP1, SWAP2, ..., SWAP16
    LOG,  // LOG0, LOG1, ..., LOG4
    CREATE,
    CREATE2,
    CALL_OP,       // CALL, CALLCODE, DELEGATECALL, STATICCALL
    RETURN_REVERT, // RETURN, REVERT
    SELFDESTRUCT,
    // Error cases
    ErrorInvalidOpcode,
    ErrorStack,
    ErrorWriteProtection,
    ErrorDepth,
    ErrorContractAddressCollision,
    ErrorInvalidCreationCode,
    ErrorInvalidJump,
    ErrorReturnDataOutOfBound,
    ErrorPrecompileFailed,
    ErrorOutOfGasConstant,
    ErrorOutOfGasStaticMemoryExpansion,
    ErrorOutOfGasDynamicMemoryExpansion,
    ErrorOutOfGasMemoryCopy,
    ErrorOutOfGasAccountAccess,
    // error for CodeStoreOOG and MaxCodeSizeExceeded
    ErrorCodeStore,
    ErrorOutOfGasLOG,
    ErrorOutOfGasEXP,
    ErrorOutOfGasSHA3,
    ErrorOutOfGasCall,
    ErrorOutOfGasSloadSstore,
    ErrorOutOfGasCREATE2,
    ErrorOutOfGasSELFDESTRUCT,
}

impl Default for ExecutionState {
    fn default() -> Self {
        Self::STOP
    }
}

impl Display for ExecutionState {
    fn fmt(&self, f: &mut std::fmt::Formatter<'_>) -> std::fmt::Result {
        write!(f, "{:?}", self)
    }
}

impl ExecutionState {
    pub(crate) const fn as_u64(&self) -> u64 {
        *self as u64
    }

    pub(crate) fn amount() -> usize {
        Self::iter().count()
    }

    pub(crate) fn halts_in_exception(&self) -> bool {
        matches!(
            self,
            Self::ErrorInvalidOpcode
                | Self::ErrorStack
                | Self::ErrorWriteProtection
<<<<<<< HEAD
                | Self::ErrorDepth
                | Self::ErrorContractAddressCollision
=======
>>>>>>> c88d82df
                | Self::ErrorInvalidCreationCode
                | Self::ErrorInvalidJump
                | Self::ErrorReturnDataOutOfBound
                | Self::ErrorOutOfGasConstant
                | Self::ErrorOutOfGasStaticMemoryExpansion
                | Self::ErrorOutOfGasDynamicMemoryExpansion
                | Self::ErrorOutOfGasMemoryCopy
                | Self::ErrorOutOfGasAccountAccess
                | Self::ErrorCodeStore
                | Self::ErrorOutOfGasLOG
                | Self::ErrorOutOfGasEXP
                | Self::ErrorOutOfGasSHA3
                | Self::ErrorOutOfGasCall
                | Self::ErrorOutOfGasSloadSstore
                | Self::ErrorOutOfGasCREATE2
                | Self::ErrorOutOfGasSELFDESTRUCT
        )
    }

    pub(crate) fn halts(&self) -> bool {
        matches!(self, Self::STOP | Self::RETURN_REVERT | Self::SELFDESTRUCT)
            || self.halts_in_exception()
    }

    pub(crate) fn responsible_opcodes(&self) -> Vec<ResponsibleOp> {
        if matches!(self, Self::ErrorStack) {
            return OpcodeId::valid_opcodes()
                .into_iter()
                .flat_map(|op| {
                    op.invalid_stack_ptrs()
                        .into_iter()
                        .map(move |stack_ptr| ResponsibleOp::InvalidStackPtr(op, stack_ptr))
                })
                .collect();
        }

        match self {
            Self::STOP => vec![OpcodeId::STOP],
            Self::ADD_SUB => vec![OpcodeId::ADD, OpcodeId::SUB],
            Self::MUL_DIV_MOD => vec![OpcodeId::MUL, OpcodeId::DIV, OpcodeId::MOD],
            Self::SDIV_SMOD => vec![OpcodeId::SDIV, OpcodeId::SMOD],
            Self::SHL_SHR => vec![OpcodeId::SHL, OpcodeId::SHR],
            Self::ADDMOD => vec![OpcodeId::ADDMOD],
            Self::MULMOD => vec![OpcodeId::MULMOD],
            Self::EXP => vec![OpcodeId::EXP],
            Self::SIGNEXTEND => vec![OpcodeId::SIGNEXTEND],
            Self::CMP => vec![OpcodeId::LT, OpcodeId::GT, OpcodeId::EQ],
            Self::SCMP => vec![OpcodeId::SLT, OpcodeId::SGT],
            Self::ISZERO => vec![OpcodeId::ISZERO],
            Self::BITWISE => vec![OpcodeId::AND, OpcodeId::OR, OpcodeId::XOR],
            Self::NOT => vec![OpcodeId::NOT],
            Self::BYTE => vec![OpcodeId::BYTE],
            Self::SAR => vec![OpcodeId::SAR],
            Self::SHA3 => vec![OpcodeId::SHA3],
            Self::ADDRESS => vec![OpcodeId::ADDRESS],
            Self::BALANCE => vec![OpcodeId::BALANCE],
            Self::ORIGIN => vec![OpcodeId::ORIGIN],
            Self::CALLER => vec![OpcodeId::CALLER],
            Self::CALLVALUE => vec![OpcodeId::CALLVALUE],
            Self::CALLDATALOAD => vec![OpcodeId::CALLDATALOAD],
            Self::CALLDATASIZE => vec![OpcodeId::CALLDATASIZE],
            Self::CALLDATACOPY => vec![OpcodeId::CALLDATACOPY],
            Self::CODESIZE => vec![OpcodeId::CODESIZE],
            Self::CODECOPY => vec![OpcodeId::CODECOPY],
            Self::GASPRICE => vec![OpcodeId::GASPRICE],
            Self::EXTCODESIZE => vec![OpcodeId::EXTCODESIZE],
            Self::EXTCODECOPY => vec![OpcodeId::EXTCODECOPY],
            Self::RETURNDATASIZE => vec![OpcodeId::RETURNDATASIZE],
            Self::RETURNDATACOPY => vec![OpcodeId::RETURNDATACOPY],
            Self::EXTCODEHASH => vec![OpcodeId::EXTCODEHASH],
            Self::BLOCKHASH => vec![OpcodeId::BLOCKHASH],
            Self::BLOCKCTXU64 => vec![OpcodeId::TIMESTAMP, OpcodeId::NUMBER, OpcodeId::GASLIMIT],
            Self::BLOCKCTXU160 => vec![OpcodeId::COINBASE],
            Self::BLOCKCTXU256 => vec![OpcodeId::DIFFICULTY, OpcodeId::BASEFEE],
            Self::CHAINID => vec![OpcodeId::CHAINID],
            Self::SELFBALANCE => vec![OpcodeId::SELFBALANCE],
            Self::POP => vec![OpcodeId::POP],
            Self::MEMORY => {
                vec![OpcodeId::MLOAD, OpcodeId::MSTORE, OpcodeId::MSTORE8]
            }
            Self::SLOAD => vec![OpcodeId::SLOAD],
            Self::SSTORE => vec![OpcodeId::SSTORE],
            Self::JUMP => vec![OpcodeId::JUMP],
            Self::JUMPI => vec![OpcodeId::JUMPI],
            Self::PC => vec![OpcodeId::PC],
            Self::MSIZE => vec![OpcodeId::MSIZE],
            Self::GAS => vec![OpcodeId::GAS],
            Self::JUMPDEST => vec![OpcodeId::JUMPDEST],
            Self::PUSH => vec![
                OpcodeId::PUSH1,
                OpcodeId::PUSH2,
                OpcodeId::PUSH3,
                OpcodeId::PUSH4,
                OpcodeId::PUSH5,
                OpcodeId::PUSH6,
                OpcodeId::PUSH7,
                OpcodeId::PUSH8,
                OpcodeId::PUSH9,
                OpcodeId::PUSH10,
                OpcodeId::PUSH11,
                OpcodeId::PUSH12,
                OpcodeId::PUSH13,
                OpcodeId::PUSH14,
                OpcodeId::PUSH15,
                OpcodeId::PUSH16,
                OpcodeId::PUSH17,
                OpcodeId::PUSH18,
                OpcodeId::PUSH19,
                OpcodeId::PUSH20,
                OpcodeId::PUSH21,
                OpcodeId::PUSH22,
                OpcodeId::PUSH23,
                OpcodeId::PUSH24,
                OpcodeId::PUSH25,
                OpcodeId::PUSH26,
                OpcodeId::PUSH27,
                OpcodeId::PUSH28,
                OpcodeId::PUSH29,
                OpcodeId::PUSH30,
                OpcodeId::PUSH31,
                OpcodeId::PUSH32,
            ],
            Self::DUP => vec![
                OpcodeId::DUP1,
                OpcodeId::DUP2,
                OpcodeId::DUP3,
                OpcodeId::DUP4,
                OpcodeId::DUP5,
                OpcodeId::DUP6,
                OpcodeId::DUP7,
                OpcodeId::DUP8,
                OpcodeId::DUP9,
                OpcodeId::DUP10,
                OpcodeId::DUP11,
                OpcodeId::DUP12,
                OpcodeId::DUP13,
                OpcodeId::DUP14,
                OpcodeId::DUP15,
                OpcodeId::DUP16,
            ],
            Self::SWAP => vec![
                OpcodeId::SWAP1,
                OpcodeId::SWAP2,
                OpcodeId::SWAP3,
                OpcodeId::SWAP4,
                OpcodeId::SWAP5,
                OpcodeId::SWAP6,
                OpcodeId::SWAP7,
                OpcodeId::SWAP8,
                OpcodeId::SWAP9,
                OpcodeId::SWAP10,
                OpcodeId::SWAP11,
                OpcodeId::SWAP12,
                OpcodeId::SWAP13,
                OpcodeId::SWAP14,
                OpcodeId::SWAP15,
                OpcodeId::SWAP16,
            ],
            Self::LOG => vec![
                OpcodeId::LOG0,
                OpcodeId::LOG1,
                OpcodeId::LOG2,
                OpcodeId::LOG3,
                OpcodeId::LOG4,
            ],
            Self::CREATE => vec![OpcodeId::CREATE, OpcodeId::CREATE2],
            Self::CALL_OP => vec![
                OpcodeId::CALL,
                OpcodeId::CALLCODE,
                OpcodeId::DELEGATECALL,
                OpcodeId::STATICCALL,
            ],
            Self::RETURN_REVERT => vec![OpcodeId::RETURN, OpcodeId::REVERT],
            Self::SELFDESTRUCT => vec![OpcodeId::SELFDESTRUCT],
            Self::ErrorInvalidOpcode => OpcodeId::invalid_opcodes(),
            _ => vec![],
        }
        .into_iter()
        .map(Into::into)
        .collect()
    }

    pub fn get_step_height_option(&self) -> Option<usize> {
        EXECUTION_STATE_HEIGHT_MAP.get(self).copied()
    }

    pub fn get_step_height(&self) -> usize {
        self.get_step_height_option()
            .unwrap_or_else(|| panic!("Execution state unknown: {:?}", self))
    }
}

/// Enum of Responsible opcode mapping to execution state.
#[derive(Debug)]
pub(crate) enum ResponsibleOp {
    /// Raw opcode
    Op(OpcodeId),
    /// Corresponding to ExecutionState::ErrorStack
    InvalidStackPtr(OpcodeId, u32),
}

/// Helper for easy transform from a raw OpcodeId to ResponsibleOp.
impl From<OpcodeId> for ResponsibleOp {
    fn from(opcode: OpcodeId) -> Self {
        Self::Op(opcode)
    }
}

impl ResponsibleOp {
    pub(crate) fn opcode(&self) -> OpcodeId {
        *match self {
            ResponsibleOp::Op(opcode) => opcode,
            ResponsibleOp::InvalidStackPtr(opcode, _) => opcode,
        }
    }
}

/// Dynamic selector that generates expressions of degree 2 to select from N
/// possible targets using N/2 + 1 cells.
#[derive(Clone, Debug)]
pub(crate) struct DynamicSelectorHalf<F> {
    /// N value: how many possible targets this selector supports.
    count: usize,
    /// Whether the target is odd.  `target % 2 == 1`.
    pub(crate) target_odd: Cell<F>,
    /// Whether the target belongs to each consecutive pair of targets.
    /// `in [0, 1], in [2, 3], in [4, 5], ...`
    pub(crate) target_pairs: Vec<Cell<F>>,
}

impl<F: FieldExt> DynamicSelectorHalf<F> {
    pub(crate) fn new(cell_manager: &mut CellManager<F>, count: usize) -> Self {
        let target_pairs = cell_manager.query_cells(CellType::StoragePhase1, (count + 1) / 2);
        let target_odd = cell_manager.query_cell(CellType::StoragePhase1);
        Self {
            count,
            target_pairs,
            target_odd,
        }
    }

    /// Return the list of constraints that configure this "gadget".
    pub(crate) fn configure(&self) -> Vec<(&'static str, Expression<F>)> {
        // Only one of target_pairs should be enabled
        let sum_to_one = (
            "Only one of target_pairs should be enabled",
            self.target_pairs
                .iter()
                .fold(1u64.expr(), |acc, cell| acc - cell.expr()),
        );
        // Cells representation for target_pairs and target_odd should be bool.
        let bool_checks = iter::once(&self.target_odd)
            .chain(&self.target_pairs)
            .map(|cell| {
                (
                    "Representation for target_pairs and target_odd should be bool",
                    cell.expr() * (1u64.expr() - cell.expr()),
                )
            });
        let mut constraints: Vec<(&'static str, Expression<F>)> =
            iter::once(sum_to_one).chain(bool_checks).collect();
        // In case count is odd, we must forbid selecting N+1 with (odd = 1,
        // target_pairs[-1] = 1)
        if self.count % 2 == 1 {
            constraints.push((
                "Forbid N+1 target when N is odd",
                self.target_odd.expr() * self.target_pairs[self.count / 2].expr(),
            ));
        }
        constraints
    }

    pub(crate) fn selector(&self, targets: impl IntoIterator<Item = usize>) -> Expression<F> {
        targets
            .into_iter()
            .map(|target| {
                let odd = target % 2 == 1;
                let pair_index = target / 2;
                (if odd {
                    self.target_odd.expr()
                } else {
                    1.expr() - self.target_odd.expr()
                }) * self.target_pairs[pair_index].expr()
            })
            .reduce(|acc, expr| acc + expr)
            .expect("Select some Targets")
    }

    pub(crate) fn assign(
        &self,
        region: &mut CachedRegion<'_, '_, F>,
        offset: usize,
        target: usize,
    ) -> Result<(), Error> {
        let odd = target % 2 == 1;
        let pair_index = target / 2;
        self.target_odd.assign(
            region,
            offset,
            Value::known(if odd { F::one() } else { F::zero() }),
        )?;
        for (index, cell) in self.target_pairs.iter().enumerate() {
            cell.assign(
                region,
                offset,
                Value::known(if index == pair_index {
                    F::one()
                } else {
                    F::zero()
                }),
            )?;
        }
        Ok(())
    }
}

#[derive(Clone, Debug)]
pub(crate) struct StepState<F> {
    /// The execution state selector for the step
    pub(crate) execution_state: DynamicSelectorHalf<F>,
    /// The Read/Write counter
    pub(crate) rw_counter: Cell<F>,
    /// The unique identifier of call in the whole proof, using the
    /// `rw_counter` at the call step.
    pub(crate) call_id: Cell<F>,
    /// The transaction id of this transaction within the block.
    pub(crate) tx_id: Cell<F>,
    /// Whether the call is root call
    pub(crate) is_root: Cell<F>,
    /// Whether the call is a create call
    pub(crate) is_create: Cell<F>,
    /// The block number the state currently is in. This is particularly
    /// important as multiple blocks can be assigned and proven in a single
    /// circuit instance.
    pub(crate) block_number: Cell<F>,
    /// Denotes the hash of the bytecode for the current call.
    /// In the case of a contract creation root call, this denotes the hash of
    /// the tx calldata.
    /// In the case of a contract creation internal call, this denotes the hash
    /// of the chunk of bytes from caller's memory that represent the
    /// contract init code.
    pub(crate) code_hash: Cell<F>,
    /// The program counter
    pub(crate) program_counter: Cell<F>,
    /// The stack pointer
    pub(crate) stack_pointer: Cell<F>,
    /// The amount of gas left
    pub(crate) gas_left: Cell<F>,
    /// Memory size in words (32 bytes)
    pub(crate) memory_word_size: Cell<F>,
    /// The counter for reversible writes
    pub(crate) reversible_write_counter: Cell<F>,
    /// The counter for log index
    pub(crate) log_id: Cell<F>,
}

#[derive(Clone, Debug)]
pub(crate) struct Step<F> {
    pub(crate) state: StepState<F>,
    pub(crate) cell_manager: CellManager<F>,
}

impl<F: FieldExt> Step<F> {
    pub(crate) fn new(
        meta: &mut ConstraintSystem<F>,
        advices: [Column<Advice>; STEP_WIDTH],
        offset: usize,
        is_next: bool,
    ) -> Self {
        let height = if is_next {
            STEP_STATE_HEIGHT // Query only the state of the next step.
        } else {
            MAX_STEP_HEIGHT // Query the entire current step.
        };
        let mut cell_manager = CellManager::new(meta, height, &advices, offset);
        let state = {
            StepState {
                execution_state: DynamicSelectorHalf::new(
                    &mut cell_manager,
                    ExecutionState::amount(),
                ),
                rw_counter: cell_manager.query_cell(CellType::StoragePhase1),
                call_id: cell_manager.query_cell(CellType::StoragePhase1),
                tx_id: cell_manager.query_cell(CellType::StoragePhase1),
                is_root: cell_manager.query_cell(CellType::StoragePhase1),
                is_create: cell_manager.query_cell(CellType::StoragePhase1),
                code_hash: cell_manager.query_cell(CellType::StoragePhase2),
                block_number: cell_manager.query_cell(CellType::StoragePhase1),
                program_counter: cell_manager.query_cell(CellType::StoragePhase1),
                stack_pointer: cell_manager.query_cell(CellType::StoragePhase1),
                gas_left: cell_manager.query_cell(CellType::StoragePhase1),
                memory_word_size: cell_manager.query_cell(CellType::StoragePhase1),
                reversible_write_counter: cell_manager.query_cell(CellType::StoragePhase1),
                log_id: cell_manager.query_cell(CellType::StoragePhase1),
            }
        };
        Self {
            state,
            cell_manager,
        }
    }

    pub(crate) fn execution_state_selector(
        &self,
        execution_states: impl IntoIterator<Item = ExecutionState>,
    ) -> Expression<F> {
        self.state
            .execution_state
            .selector(execution_states.into_iter().map(|s| s as usize))
    }

    pub(crate) fn assign_exec_step(
        &self,
        region: &mut CachedRegion<'_, '_, F>,
        offset: usize,
        _block: &Block<F>,
        tx: &Transaction,
        call: &Call,
        step: &ExecStep,
    ) -> Result<(), Error> {
        self.state
            .execution_state
            .assign(region, offset, step.execution_state as usize)?;
        self.state.rw_counter.assign(
            region,
            offset,
            Value::known(F::from(step.rw_counter as u64)),
        )?;
        self.state
            .call_id
            .assign(region, offset, Value::known(F::from(call.id as u64)))?;
        self.state
            .tx_id
            .assign(region, offset, Value::known(F::from(tx.id as u64)))?;
        self.state
            .is_root
            .assign(region, offset, Value::known(F::from(call.is_root as u64)))?;
        self.state.is_create.assign(
            region,
            offset,
            Value::known(F::from(call.is_create as u64)),
        )?;
        self.state
            .block_number
            .assign(region, offset, Value::known(F::from(step.block_num)))?;
        self.state
            .code_hash
            .assign(region, offset, region.code_hash(call.code_hash))?;
        self.state.program_counter.assign(
            region,
            offset,
            Value::known(F::from(step.program_counter as u64)),
        )?;
        self.state.stack_pointer.assign(
            region,
            offset,
            Value::known(F::from(step.stack_pointer as u64)),
        )?;
        self.state
            .gas_left
            .assign(region, offset, Value::known(F::from(step.gas_left)))?;
        self.state.memory_word_size.assign(
            region,
            offset,
            Value::known(F::from(step.memory_word_size())),
        )?;
        self.state.reversible_write_counter.assign(
            region,
            offset,
            Value::known(F::from(step.reversible_write_counter as u64)),
        )?;
        self.state
            .log_id
            .assign(region, offset, Value::known(F::from(step.log_id as u64)))?;
        Ok(())
    }
}<|MERGE_RESOLUTION|>--- conflicted
+++ resolved
@@ -138,11 +138,6 @@
             Self::ErrorInvalidOpcode
                 | Self::ErrorStack
                 | Self::ErrorWriteProtection
-<<<<<<< HEAD
-                | Self::ErrorDepth
-                | Self::ErrorContractAddressCollision
-=======
->>>>>>> c88d82df
                 | Self::ErrorInvalidCreationCode
                 | Self::ErrorInvalidJump
                 | Self::ErrorReturnDataOutOfBound
