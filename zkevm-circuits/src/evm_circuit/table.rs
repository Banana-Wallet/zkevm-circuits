use crate::{evm_circuit::step::ExecutionState, impl_expr};
use halo2_proofs::{
    arithmetic::FieldExt,
    plonk::{Advice, Column, Expression, Fixed, VirtualCells},
    poly::Rotation,
};
use strum_macros::EnumIter;

pub trait LookupTable<F: FieldExt, const W: usize> {
    fn table_exprs(&self, meta: &mut VirtualCells<F>) -> [Expression<F>; W];
}

impl<F: FieldExt, const W: usize> LookupTable<F, W> for [Column<Advice>; W] {
    fn table_exprs(&self, meta: &mut VirtualCells<F>) -> [Expression<F>; W] {
        self.map(|column| meta.query_advice(column, Rotation::cur()))
    }
}

impl<F: FieldExt, const W: usize> LookupTable<F, W> for [Column<Fixed>; W] {
    fn table_exprs(&self, meta: &mut VirtualCells<F>) -> [Expression<F>; W] {
        self.map(|column| meta.query_fixed(column, Rotation::cur()))
    }
}

#[derive(Clone, Copy, Debug, EnumIter)]
pub enum FixedTableTag {
    Range5 = 1,
    Range16,
    Range32,
    Range64,
    Range256,
    Range512,
    Range1024,
    SignByte,
    BitwiseAnd,
    BitwiseOr,
    BitwiseXor,
    ResponsibleOpcode,
    Bitslevel,
    Pow64,
}

impl FixedTableTag {
<<<<<<< HEAD
=======
    pub fn iterator() -> impl Iterator<Item = Self> {
        [
            Self::Range5,
            Self::Range16,
            Self::Range32,
            Self::Range64,
            Self::Range256,
            Self::Range512,
            Self::Range1024,
            Self::SignByte,
            Self::BitwiseAnd,
            Self::BitwiseOr,
            Self::BitwiseXor,
            Self::ResponsibleOpcode,
            Self::Bitslevel,
            Self::Pow64,
        ]
        .iter()
        .copied()
    }

>>>>>>> fddb8c52
    pub fn build<F: FieldExt>(&self) -> Box<dyn Iterator<Item = [F; 4]>> {
        let tag = F::from(*self as u64);
        match self {
            Self::Range5 => {
                Box::new((0..5).map(move |value| [tag, F::from(value), F::zero(), F::zero()]))
            }
            Self::Range16 => {
                Box::new((0..16).map(move |value| [tag, F::from(value), F::zero(), F::zero()]))
            }
            Self::Range32 => {
                Box::new((0..32).map(move |value| [tag, F::from(value), F::zero(), F::zero()]))
            }
            Self::Range64 => {
                Box::new((0..64).map(move |value| [tag, F::from(value), F::zero(), F::zero()]))
            }
            Self::Range256 => {
                Box::new((0..256).map(move |value| [tag, F::from(value), F::zero(), F::zero()]))
            }
            Self::Range512 => {
                Box::new((0..512).map(move |value| [tag, F::from(value), F::zero(), F::zero()]))
            }
            Self::Range1024 => {
                Box::new((0..1024).map(move |value| [tag, F::from(value), F::zero(), F::zero()]))
            }
            Self::SignByte => Box::new((0..256).map(move |value| {
                [
                    tag,
                    F::from(value),
                    F::from((value >> 7) * 0xFFu64),
                    F::zero(),
                ]
            })),
            Self::BitwiseAnd => Box::new((0..256).flat_map(move |lhs| {
                (0..256).map(move |rhs| [tag, F::from(lhs), F::from(rhs), F::from(lhs & rhs)])
            })),
            Self::BitwiseOr => Box::new((0..256).flat_map(move |lhs| {
                (0..256).map(move |rhs| [tag, F::from(lhs), F::from(rhs), F::from(lhs | rhs)])
            })),
            Self::BitwiseXor => Box::new((0..256).flat_map(move |lhs| {
                (0..256).map(move |rhs| [tag, F::from(lhs), F::from(rhs), F::from(lhs ^ rhs)])
            })),
            Self::ResponsibleOpcode => {
                Box::new(ExecutionState::iterator().flat_map(move |execution_state| {
                    execution_state
                        .responsible_opcodes()
                        .into_iter()
                        .map(move |opcode| {
                            [
                                tag,
                                F::from(execution_state.as_u64()),
                                F::from(opcode.as_u64()),
                                F::zero(),
                            ]
                        })
                }))
            }
            Self::Bitslevel => Box::new((0..9).flat_map(move |level| {
                (0..(1 << level)).map(move |idx| [tag, F::from(level), F::from(idx), F::zero()])
            })),
            Self::Pow64 => Box::new((0..64).map(move |idx| {
                [
                    tag,
                    F::from(idx),
                    F::from_u128(1u128 << idx),
                    F::from_u128(1u128 << (64 - idx)),
                ]
            })),
        }
    }
}

#[derive(Clone, Copy, Debug)]
pub enum TxContextFieldTag {
    Nonce = 1,
    Gas,
    GasPrice,
    CallerAddress,
    CalleeAddress,
    IsCreate,
    Value,
    CallDataLength,
    CallDataGasCost,
    CallData,
}

// Keep the sequence consistent with OpcodeId for scalar
#[derive(Clone, Copy, Debug)]
pub enum BlockContextFieldTag {
    Coinbase = 1,
    Timestamp,
    Number,
    Difficulty,
    GasLimit,
    BaseFee = 8,
    BlockHash,
    ChainId,
}

#[derive(Clone, Copy, Debug, PartialEq, Eq, Hash, EnumIter)]
pub enum RwTableTag {
    Start = 1,
    Stack,
    Memory,
    AccountStorage,
    TxAccessListAccount,
    TxAccessListAccountStorage,
    TxRefund,
    Account,
    AccountDestructed,
    CallContext,
    TxLog,
}

impl RwTableTag {
    pub fn is_reversible(self) -> bool {
        return matches!(
            self,
            RwTableTag::TxAccessListAccount
                | RwTableTag::TxAccessListAccountStorage
                | RwTableTag::TxRefund
                | RwTableTag::Account
                | RwTableTag::AccountStorage
                | RwTableTag::AccountDestructed
        );
    }
}

#[derive(Clone, Copy, Debug, EnumIter)]
pub enum AccountFieldTag {
    Nonce = 1,
    Balance,
    CodeHash,
}

#[derive(Clone, Copy, Debug)]
pub enum BytecodeFieldTag {
    Length,
    Byte,
    Padding,
}

#[derive(Clone, Copy, Debug, PartialEq)]
pub enum TxLogFieldTag {
    Address = 1,
    Topic,
    Data,
}

#[derive(Clone, Copy, Debug, PartialEq, EnumIter)]
pub enum CallContextFieldTag {
    RwCounterEndOfReversion = 1,
    CallerId,
    TxId,
    Depth,
    CallerAddress,
    CalleeAddress,
    CallDataOffset,
    CallDataLength,
    ReturnDataOffset,
    ReturnDataLength,
    Value,
    IsSuccess,
    IsPersistent,
    IsStatic,

    LastCalleeId,
    LastCalleeReturnDataOffset,
    LastCalleeReturnDataLength,

    IsRoot,
    IsCreate,
    CodeSource,
    ProgramCounter,
    StackPointer,
    GasLeft,
    MemorySize,
    StateWriteCounter,
}

impl_expr!(FixedTableTag);
impl_expr!(TxContextFieldTag);
impl_expr!(RwTableTag);
impl_expr!(AccountFieldTag);
impl_expr!(BytecodeFieldTag);
impl_expr!(CallContextFieldTag);
impl_expr!(BlockContextFieldTag);
impl_expr!(TxLogFieldTag);

#[derive(Clone, Copy, Debug, PartialEq, Eq, Hash)]
pub(crate) enum Table {
    Fixed,
    Tx,
    Rw,
    Bytecode,
    Block,
}

#[derive(Clone, Debug)]
pub(crate) enum Lookup<F> {
    /// Lookup to fixed table, which contains serveral pre-built tables such as
    /// range tables or bitwise tables.
    Fixed {
        /// Tag to specify which table to lookup.
        tag: Expression<F>,
        /// Values that must satisfy the pre-built relationship.
        values: [Expression<F>; 3],
    },
    /// Lookup to tx table, which contains transactions of this block.
    Tx {
        /// Id of transaction, the first transaction has id = 1.
        id: Expression<F>,
        /// Tag to specify which field to read.
        field_tag: Expression<F>,
        /// Index to specify which byte of calldata, which is only used when
        /// field_tag is Calldata, otherwise should be set to 0.
        index: Expression<F>,
        /// Value of the field.
        value: Expression<F>,
    },
    /// Lookup to read-write table, which contains read-write access records of
    /// time-aware data.
    Rw {
        /// Counter for how much read-write have been done, which stands for
        /// the sequential timestamp.
        counter: Expression<F>,
        /// A boolean value to specify if the access record is a read or write.
        is_write: Expression<F>,
        /// Tag to specify which read-write data to access, see RwTableTag for
        /// all tags.
        tag: Expression<F>,
        /// Values corresponding to the tag.
        values: [Expression<F>; 8],
    },
    /// Lookup to bytecode table, which contains all used creation code and
    /// contract code.
    Bytecode {
        /// Hash to specify which code to read.
        hash: Expression<F>,
        /// Tag to specify whether its the bytecode length or byte value in the
        /// bytecode.
        tag: Expression<F>,
        /// Index to specify which byte of bytecode.
        index: Expression<F>,
        /// A boolean value to specify if the value is executable opcode or the
        /// data portion of PUSH* operations.
        is_code: Expression<F>,
        /// Value corresponding to the tag.
        value: Expression<F>,
    },
    /// Lookup to block table, which contains constants of this block.
    Block {
        /// Tag to specify which field to read.
        field_tag: Expression<F>,
        /// Stores the block number only when field_tag is BlockHash, otherwise
        /// should be set to 0.
        number: Expression<F>,
        /// Value of the field.
        value: Expression<F>,
    },
    /// Conditional lookup enabled by the first element.
    Conditional(Expression<F>, Box<Lookup<F>>),
}

impl<F: FieldExt> Lookup<F> {
    pub(crate) fn conditional(self, condition: Expression<F>) -> Self {
        Self::Conditional(condition, self.into())
    }

    pub(crate) fn table(&self) -> Table {
        match self {
            Self::Fixed { .. } => Table::Fixed,
            Self::Tx { .. } => Table::Tx,
            Self::Rw { .. } => Table::Rw,
            Self::Bytecode { .. } => Table::Bytecode,
            Self::Block { .. } => Table::Block,
            Self::Conditional(_, lookup) => lookup.table(),
        }
    }

    pub(crate) fn input_exprs(&self) -> Vec<Expression<F>> {
        match self {
            Self::Fixed { tag, values } => [vec![tag.clone()], values.to_vec()].concat(),
            Self::Tx {
                id,
                field_tag,
                index,
                value,
            } => vec![id.clone(), field_tag.clone(), index.clone(), value.clone()],
            Self::Rw {
                counter,
                is_write,
                tag,
                values,
            } => [
                vec![counter.clone(), is_write.clone(), tag.clone()],
                values.to_vec(),
            ]
            .concat(),
            Self::Bytecode {
                hash,
                tag,
                index,
                is_code,
                value,
            } => {
                vec![
                    hash.clone(),
                    tag.clone(),
                    index.clone(),
                    is_code.clone(),
                    value.clone(),
                ]
            }
            Self::Block {
                field_tag,
                number,
                value,
            } => {
                vec![field_tag.clone(), number.clone(), value.clone()]
            }
            Self::Conditional(condition, lookup) => lookup
                .input_exprs()
                .into_iter()
                .map(|expr| condition.clone() * expr)
                .collect(),
        }
    }

    pub(crate) fn degree(&self) -> usize {
        self.input_exprs()
            .iter()
            .map(|expr| expr.degree())
            .max()
            .unwrap()
    }
}<|MERGE_RESOLUTION|>--- conflicted
+++ resolved
@@ -41,30 +41,8 @@
 }
 
 impl FixedTableTag {
-<<<<<<< HEAD
-=======
-    pub fn iterator() -> impl Iterator<Item = Self> {
-        [
-            Self::Range5,
-            Self::Range16,
-            Self::Range32,
-            Self::Range64,
-            Self::Range256,
-            Self::Range512,
-            Self::Range1024,
-            Self::SignByte,
-            Self::BitwiseAnd,
-            Self::BitwiseOr,
-            Self::BitwiseXor,
-            Self::ResponsibleOpcode,
             Self::Bitslevel,
             Self::Pow64,
-        ]
-        .iter()
-        .copied()
-    }
-
->>>>>>> fddb8c52
     pub fn build<F: FieldExt>(&self) -> Box<dyn Iterator<Item = [F; 4]>> {
         let tag = F::from(*self as u64);
         match self {
