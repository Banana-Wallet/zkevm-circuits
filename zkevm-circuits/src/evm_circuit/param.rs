use super::table::Table;
use crate::evm_circuit::{step::ExecutionState, EvmCircuit};
use halo2_proofs::{
    halo2curves::bn256::Fr,
    plonk::{Circuit, ConstraintSystem},
};
use std::collections::HashMap;

// Step dimension
pub(crate) const STEP_WIDTH: usize = 140;
/// Step height
pub const MAX_STEP_HEIGHT: usize = 21;
/// The height of the state of a step, used by gates that connect two
/// consecutive steps. We target 1, which is also convenient for padding with
/// EndBlock steps.
pub(crate) const STEP_STATE_HEIGHT: usize = 1;

/// Number of Advice Phase2 columns in the EVM circuit
pub(crate) const N_PHASE2_COLUMNS: usize = 5;

/// Number of Advice Phase1 columns in the EVM circuit
pub(crate) const N_PHASE1_COLUMNS: usize =
    STEP_WIDTH - EVM_LOOKUP_COLS - N_PHASE2_COLUMNS - N_COPY_COLUMNS - N_BYTE_LOOKUPS;

// Number of copy columns
pub(crate) const N_COPY_COLUMNS: usize = 2;
// Number of copy columns for phase2
pub(crate) const N_PHASE2_COPY_COLUMNS: usize = 1;

pub(crate) const N_BYTE_LOOKUPS: usize = 26;

/// Amount of lookup columns in the EVM circuit dedicated to lookups.
pub(crate) const EVM_LOOKUP_COLS: usize = FIXED_TABLE_LOOKUPS
    + TX_TABLE_LOOKUPS
    + RW_TABLE_LOOKUPS
    + BYTECODE_TABLE_LOOKUPS
    + BLOCK_TABLE_LOOKUPS
    + COPY_TABLE_LOOKUPS
    + KECCAK_TABLE_LOOKUPS
    + EXP_TABLE_LOOKUPS
    + SIG_TABLE_LOOKUPS
<<<<<<< HEAD
    + ECC_TABLE_LOOKUPS;
=======
    + POW_OF_RAND_TABLE_LOOKUPS;
>>>>>>> 4cd59565

/// Lookups done per row.
pub(crate) const LOOKUP_CONFIG: &[(Table, usize)] = &[
    (Table::Fixed, FIXED_TABLE_LOOKUPS),
    (Table::Tx, TX_TABLE_LOOKUPS),
    (Table::Rw, RW_TABLE_LOOKUPS),
    (Table::Bytecode, BYTECODE_TABLE_LOOKUPS),
    (Table::Block, BLOCK_TABLE_LOOKUPS),
    (Table::Copy, COPY_TABLE_LOOKUPS),
    (Table::Keccak, KECCAK_TABLE_LOOKUPS),
    (Table::Exp, EXP_TABLE_LOOKUPS),
    (Table::Sig, SIG_TABLE_LOOKUPS),
<<<<<<< HEAD
    (Table::Ecc, ECC_TABLE_LOOKUPS),
=======
    (Table::PowOfRand, POW_OF_RAND_TABLE_LOOKUPS),
>>>>>>> 4cd59565
];

/// Fixed Table lookups done in EVMCircuit
pub const FIXED_TABLE_LOOKUPS: usize = 8;

/// Tx Table lookups done in EVMCircuit
pub const TX_TABLE_LOOKUPS: usize = 4;

/// Rw Table lookups done in EVMCircuit
pub const RW_TABLE_LOOKUPS: usize = 8;

/// Bytecode Table lookups done in EVMCircuit
pub const BYTECODE_TABLE_LOOKUPS: usize = 4;

/// Block Table lookups done in EVMCircuit
pub const BLOCK_TABLE_LOOKUPS: usize = 1;

/// Copy Table lookups done in EVMCircuit
pub const COPY_TABLE_LOOKUPS: usize = 1;

/// Keccak Table lookups done in EVMCircuit
pub const KECCAK_TABLE_LOOKUPS: usize = 1;

/// Exp Table lookups done in EVMCircuit
pub const EXP_TABLE_LOOKUPS: usize = 1;

/// Sig Table lookups done in EVMCircuit
pub const SIG_TABLE_LOOKUPS: usize = 1;

<<<<<<< HEAD
/// Ecc Table lookups done in EVMCircuit
pub const ECC_TABLE_LOOKUPS: usize = 1;
=======
/// Power of Randomness lookups done from EVM Circuit.
pub const POW_OF_RAND_TABLE_LOOKUPS: usize = 1;
>>>>>>> 4cd59565

/// Maximum number of bytes that an integer can fit in field without wrapping
/// around.
pub(crate) const MAX_N_BYTES_INTEGER: usize = 31;

// Number of bytes an EVM word has.
pub(crate) const N_BYTES_WORD: usize = 32;

// Number of bytes an u64 has.
pub(crate) const N_BYTES_U64: usize = 8;

pub(crate) const N_BYTES_ACCOUNT_ADDRESS: usize = 20;

// Number of bytes that will be used of the memory address and size.
// If any of the other more signficant bytes are used it will always result in
// an out-of-gas error.
pub(crate) const N_BYTES_MEMORY_ADDRESS: usize = 5;
pub(crate) const N_BYTES_MEMORY_WORD_SIZE: usize = 4;

pub(crate) const STACK_CAPACITY: usize = 1024;

// Number of bytes that will be used of prorgam counter. Although the maximum
// size of execution bytecode could be at most 128kB due to the size limit of a
// transaction, which could be covered by 3 bytes, we still support program
// counter to u64 as go-ethereum in case transaction size is allowed larger in
// the future.
pub(crate) const N_BYTES_PROGRAM_COUNTER: usize = N_BYTES_U64;

// Number of bytes that will be used for a tx's gas field.
pub(crate) const N_BYTES_GAS: usize = N_BYTES_U64;

// Number of bytes that will be used for call data's size.
pub(crate) const N_BYTES_CALLDATASIZE: usize = N_BYTES_U64;

lazy_static::lazy_static! {
    // Step slot height in evm circuit
    pub(crate) static ref EXECUTION_STATE_HEIGHT_MAP : HashMap<ExecutionState, usize> = get_step_height_map();
}
fn get_step_height_map() -> HashMap<ExecutionState, usize> {
    let mut meta = ConstraintSystem::<Fr>::default();
    let circuit = EvmCircuit::configure(&mut meta);

    circuit.0.execution.height_map
}<|MERGE_RESOLUTION|>--- conflicted
+++ resolved
@@ -39,11 +39,8 @@
     + KECCAK_TABLE_LOOKUPS
     + EXP_TABLE_LOOKUPS
     + SIG_TABLE_LOOKUPS
-<<<<<<< HEAD
-    + ECC_TABLE_LOOKUPS;
-=======
+    + ECC_TABLE_LOOKUPS
     + POW_OF_RAND_TABLE_LOOKUPS;
->>>>>>> 4cd59565
 
 /// Lookups done per row.
 pub(crate) const LOOKUP_CONFIG: &[(Table, usize)] = &[
@@ -56,11 +53,8 @@
     (Table::Keccak, KECCAK_TABLE_LOOKUPS),
     (Table::Exp, EXP_TABLE_LOOKUPS),
     (Table::Sig, SIG_TABLE_LOOKUPS),
-<<<<<<< HEAD
     (Table::Ecc, ECC_TABLE_LOOKUPS),
-=======
     (Table::PowOfRand, POW_OF_RAND_TABLE_LOOKUPS),
->>>>>>> 4cd59565
 ];
 
 /// Fixed Table lookups done in EVMCircuit
@@ -90,13 +84,11 @@
 /// Sig Table lookups done in EVMCircuit
 pub const SIG_TABLE_LOOKUPS: usize = 1;
 
-<<<<<<< HEAD
 /// Ecc Table lookups done in EVMCircuit
 pub const ECC_TABLE_LOOKUPS: usize = 1;
-=======
+
 /// Power of Randomness lookups done from EVM Circuit.
 pub const POW_OF_RAND_TABLE_LOOKUPS: usize = 1;
->>>>>>> 4cd59565
 
 /// Maximum number of bytes that an integer can fit in field without wrapping
 /// around.
