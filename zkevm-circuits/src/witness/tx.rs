--- conflicted
+++ resolved
@@ -1,16 +1,10 @@
+use crate::util::Challenges;
 use crate::{evm_circuit::util::RandomLinearCombination, table::TxContextFieldTag};
 use bus_mapping::circuit_input_builder;
 use eth_types::H256;
 use eth_types::{Address, Field, ToLittleEndian, ToScalar, ToWord, Word};
 use halo2_proofs::circuit::Value;
 
-<<<<<<< HEAD
-=======
-use crate::{
-    evm_circuit::util::RandomLinearCombination, table::TxContextFieldTag, util::Challenges,
-};
-
->>>>>>> f444466a
 use super::{step::step_convert, Call, ExecStep};
 use crate::evm_circuit::step::ExecutionState;
 
@@ -122,10 +116,10 @@
                     Value::known(F::from(self.call_data_gas_cost)),
                 ],
                 [
-                    F::from(self.id as u64),
-                    F::from(TxContextFieldTag::BlockNumber as u64),
-                    F::zero(),
-                    F::from(self.block_number),
+                    Value::known(F::from(self.id as u64)),
+                    Value::known(F::from(TxContextFieldTag::BlockNumber as u64)),
+                    Value::known(F::zero()),
+                    Value::known(F::from(self.block_number)),
                 ],
             ],
             self.call_data
