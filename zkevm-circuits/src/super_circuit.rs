//! The Super Circuit is a circuit that contains all the circuits of the
//! zkEVM in order to achieve two things:
//! - Check the correct integration between circuits via the shared lookup tables, to verify that
//!   the table layouts match.
//! - Allow having a single circuit setup for which a proof can be generated that would be verified
//!   under a single aggregation circuit for the first milestone.
//!
//! The current implementation contains the following circuits:
//!
//! - [x] EVM Circuit
//! - [ ] State Circuit
//! - [x] Tx Circuit
//! - [x] Bytecode Circuit
//! - [x] Copy Circuit
//! - [x] Exponentiation Circuit
//! - [ ] Keccak Circuit
//! - [ ] MPT Circuit
//! - [x] PublicInputs Circuit
//!
//! And the following shared tables, with the circuits that use them:
//!
//! - [x] Copy Table
//!   - [x] Copy Circuit
//!   - [x] EVM Circuit
//! - [x] Exponentiation Table
//!   - [x] EVM Circuit
//! - [ ] Rw Table
//!   - [ ] State Circuit
//!   - [ ] EVM Circuit
//!   - [ ] Copy Circuit
//! - [x] Tx Table
//!   - [x] Tx Circuit
//!   - [x] EVM Circuit
//!   - [x] Copy Circuit
//!   - [x] PublicInputs Circuit
//! - [x] Bytecode Table
//!   - [x] Bytecode Circuit
//!   - [x] EVM Circuit
//!   - [x] Copy Circuit
//! - [ ] Block Table
//!   - [ ] EVM Circuit
//!   - [x] PublicInputs Circuit
//! - [ ] MPT Table
//!   - [ ] MPT Circuit
//!   - [ ] State Circuit
//! - [x] Keccak Table
//!   - [ ] Keccak Circuit
//!   - [ ] EVM Circuit
//!   - [x] Bytecode Circuit
//!   - [x] Tx Circuit
//!   - [ ] MPT Circuit

#[cfg(any(feature = "test", test))]
pub(crate) mod test;

#[cfg(feature = "poseidon-codehash")]
use crate::bytecode_circuit::circuit::to_poseidon_hash::{
    ToHashBlockBytecodeCircuitConfigArgs, ToHashBlockCircuitConfig, HASHBLOCK_BYTES_IN_FIELD,
};
#[cfg(not(feature = "poseidon-codehash"))]
use crate::bytecode_circuit::circuit::BytecodeCircuitConfig;
use crate::{
    bytecode_circuit::circuit::{BytecodeCircuit, BytecodeCircuitConfigArgs},
    copy_circuit::{CopyCircuit, CopyCircuitConfig, CopyCircuitConfigArgs},
    ecc_circuit::{EccCircuit, EccCircuitConfig, EccCircuitConfigArgs},
    evm_circuit::{EvmCircuit, EvmCircuitConfig, EvmCircuitConfigArgs},
    exp_circuit::{ExpCircuit, ExpCircuitArgs, ExpCircuitConfig},
    keccak_circuit::{KeccakCircuit, KeccakCircuitConfig, KeccakCircuitConfigArgs},
    modexp_circuit::{ModExpCircuit, ModExpCircuitConfig},
    pi_circuit::{PiCircuit, PiCircuitConfig, PiCircuitConfigArgs},
    poseidon_circuit::{PoseidonCircuit, PoseidonCircuitConfig, PoseidonCircuitConfigArgs},
    rlp_circuit_fsm::{RlpCircuit, RlpCircuitConfig, RlpCircuitConfigArgs},
    sig_circuit::{SigCircuit, SigCircuitConfig, SigCircuitConfigArgs},
    state_circuit::{StateCircuit, StateCircuitConfig, StateCircuitConfigArgs},
    table::{
        BlockTable, BytecodeTable, CopyTable, EccTable, ExpTable, KeccakTable, ModExpTable,
        MptTable, PoseidonTable, PowOfRandTable, RlpFsmRlpTable as RlpTable, RwTable, SigTable,
        TxTable, U16Table, U8Table,
    },
    tx_circuit::{TxCircuit, TxCircuitConfig, TxCircuitConfigArgs},
    util::{circuit_stats, log2_ceil, Challenges, SubCircuit, SubCircuitConfig},
    witness::{block_convert, Block, Transaction},
};
use std::time::Instant;

#[cfg(feature = "zktrie")]
use crate::mpt_circuit::{MptCircuit, MptCircuitConfig, MptCircuitConfigArgs};

use bus_mapping::{
    circuit_input_builder::{CircuitInputBuilder, CircuitsParams},
    mock::BlockData,
};
use eth_types::{geth_types::GethData, Field};
use halo2_proofs::{
    circuit::{Layouter, SimpleFloorPlanner, Value},
    halo2curves::bn256::Fr,
    plonk::{Circuit, ConstraintSystem, Error},
};
use itertools::Itertools;
use snark_verifier_sdk::CircuitExt;

/// Configuration of the Super Circuit
#[derive(Clone)]
pub struct SuperCircuitConfig<F: Field> {
    block_table: BlockTable,
    mpt_table: MptTable,
    rlp_table: RlpTable,
    tx_table: TxTable,
    poseidon_table: PoseidonTable,
    u8_table: U8Table,
    u16_table: U16Table,
    evm_circuit: EvmCircuitConfig<F>,
    state_circuit: StateCircuitConfig<F>,
    tx_circuit: TxCircuitConfig<F>,
    sig_circuit: SigCircuitConfig<F>,
    modexp_circuit: ModExpCircuitConfig,
    ecc_circuit: EccCircuitConfig<F>,
    #[cfg(not(feature = "poseidon-codehash"))]
    bytecode_circuit: BytecodeCircuitConfig<F>,
    #[cfg(feature = "poseidon-codehash")]
    bytecode_circuit: ToHashBlockCircuitConfig<F, HASHBLOCK_BYTES_IN_FIELD>,
    copy_circuit: CopyCircuitConfig<F>,
    keccak_circuit: KeccakCircuitConfig<F>,
    poseidon_circuit: PoseidonCircuitConfig<F>,
    pi_circuit: PiCircuitConfig<F>,
    exp_circuit: ExpCircuitConfig<F>,
    rlp_circuit: RlpCircuitConfig<F>,
    /// Mpt Circuit
    #[cfg(feature = "zktrie")]
    mpt_circuit: MptCircuitConfig<F>,
}

/// Circuit configuration arguments
pub struct SuperCircuitConfigArgs {
    /// Max txs
    pub max_txs: usize,
    /// Max calldata
    pub max_calldata: usize,
    /// Max inner blocks
    pub max_inner_blocks: usize,
    /// Mock randomness
    pub mock_randomness: u64,
    /// Challenges
    pub challenges: crate::util::Challenges,
}

impl SubCircuitConfig<Fr> for SuperCircuitConfig<Fr> {
    type ConfigArgs = SuperCircuitConfigArgs;

    /// Configure SuperCircuitConfig
    fn new(
        meta: &mut ConstraintSystem<Fr>,
        Self::ConfigArgs {
            max_txs,
            max_calldata,
            max_inner_blocks,
            mock_randomness: _mock_randomness,
            challenges,
        }: Self::ConfigArgs,
    ) -> Self {
        let log_circuit_info = |meta: &ConstraintSystem<Fr>, tag: &str| {
            log::debug!("circuit info after {}: {:#?}", tag, circuit_stats(meta));
        };
        let challenges_expr = challenges.exprs(meta);

        let tx_table = TxTable::construct(meta);
        log_circuit_info(meta, "tx table");
        let rw_table = RwTable::construct(meta);
        log_circuit_info(meta, "rw table");

        let mpt_table = MptTable::construct(meta);
        log_circuit_info(meta, "mpt table");
        let poseidon_table = PoseidonTable::construct(meta);
        log_circuit_info(meta, "poseidon table");

        let bytecode_table = BytecodeTable::construct(meta);
        log_circuit_info(meta, "bytecode table");
        let block_table = BlockTable::construct(meta);
        log_circuit_info(meta, "block table");
        let q_copy_table = meta.fixed_column();
        log::debug!("q_copy_table {:?}", q_copy_table);
        let copy_table = CopyTable::construct(meta, q_copy_table);
        log_circuit_info(meta, "copy table");
        let exp_table = ExpTable::construct(meta);
        log_circuit_info(meta, "exp table");
        let rlp_table = RlpTable::construct(meta);
        log_circuit_info(meta, "rlp table");
        let keccak_table = KeccakTable::construct(meta);
        log_circuit_info(meta, "keccak table");
        let sig_table = SigTable::construct(meta);
        log_circuit_info(meta, "sig table");
        let modexp_table = ModExpTable::construct(meta);
        log_circuit_info(meta, "modexp table");
        let ecc_table = EccTable::construct(meta);
        log_circuit_info(meta, "ecc table");
        let pow_of_rand_table = PowOfRandTable::construct(meta, &challenges_expr);
        log_circuit_info(meta, "power of randomness table");

        let u8_table = U8Table::construct(meta);
        log_circuit_info(meta, "u8 table");
        let u16_table = U16Table::construct(meta);
        log_circuit_info(meta, "u16 table");

        let keccak_circuit = KeccakCircuitConfig::new(
            meta,
            KeccakCircuitConfigArgs {
                keccak_table: keccak_table.clone(),
                challenges: challenges_expr.clone(),
            },
        );
        log_circuit_info(meta, "keccak circuit");

        let poseidon_circuit =
            PoseidonCircuitConfig::new(meta, PoseidonCircuitConfigArgs { poseidon_table });
        log_circuit_info(meta, "poseidon circuit");

        let rlp_circuit = RlpCircuitConfig::new(
            meta,
            RlpCircuitConfigArgs {
                rlp_table,
                u8_table,
                challenges: challenges_expr.clone(),
            },
        );
        log_circuit_info(meta, "rlp circuit");

        let pi_circuit = PiCircuitConfig::new(
            meta,
            PiCircuitConfigArgs {
                max_txs,
                max_calldata,
                max_inner_blocks,
                block_table: block_table.clone(),
                keccak_table: keccak_table.clone(),
                tx_table: tx_table.clone(),
                challenges: challenges_expr.clone(),
            },
        );
        log_circuit_info(meta, "pi circuit");

        let tx_circuit = TxCircuitConfig::new(
            meta,
            TxCircuitConfigArgs {
                block_table: block_table.clone(),
                tx_table: tx_table.clone(),
                keccak_table: keccak_table.clone(),
                rlp_table,
                sig_table,
                u8_table,
                u16_table,
                challenges: challenges_expr.clone(),
            },
        );
        log_circuit_info(meta, "tx circuit");

        #[cfg(not(feature = "poseidon-codehash"))]
        let bytecode_circuit = BytecodeCircuitConfig::new(
            meta,
            BytecodeCircuitConfigArgs {
                bytecode_table: bytecode_table.clone(),
                keccak_table: keccak_table.clone(),
                challenges: challenges_expr.clone(),
            },
        );
        #[cfg(feature = "poseidon-codehash")]
        let bytecode_circuit = ToHashBlockCircuitConfig::new(
            meta,
            ToHashBlockBytecodeCircuitConfigArgs {
                base_args: BytecodeCircuitConfigArgs {
                    bytecode_table: bytecode_table.clone(),
                    keccak_table: keccak_table.clone(),
                    challenges: challenges_expr.clone(),
                },
                poseidon_table,
            },
        );

        log_circuit_info(meta, "bytecode circuit");

        let copy_circuit = CopyCircuitConfig::new(
            meta,
            CopyCircuitConfigArgs {
                tx_table: tx_table.clone(),
                rw_table,
                bytecode_table: bytecode_table.clone(),
                copy_table,
                q_enable: q_copy_table,
                challenges: challenges_expr.clone(),
            },
        );
        log_circuit_info(meta, "copy circuit");

        #[cfg(feature = "zktrie")]
        let mpt_circuit = MptCircuitConfig::new(
            meta,
            MptCircuitConfigArgs {
                poseidon_table,
                mpt_table,
                challenges,
            },
        );
        #[cfg(feature = "zktrie")]
        log_circuit_info(meta, "zktrie circuit");

        let modexp_circuit = ModExpCircuitConfig::new(meta, modexp_table);
        log_circuit_info(meta, "modexp circuit");
        let state_circuit = StateCircuitConfig::new(
            meta,
            StateCircuitConfigArgs {
                rw_table,
                mpt_table,
                challenges: challenges_expr.clone(),
            },
        );
        log_circuit_info(meta, "state circuit");

        let exp_circuit = ExpCircuitConfig::new(
            meta,
            ExpCircuitArgs {
                exp_table,
                u16_table,
            },
        );
        log_circuit_info(meta, "exp circuit");

        let evm_circuit = EvmCircuitConfig::new(
            meta,
            EvmCircuitConfigArgs {
                challenges: challenges_expr.clone(),
                tx_table: tx_table.clone(),
                rw_table,
                bytecode_table,
                block_table: block_table.clone(),
                copy_table,
                keccak_table: keccak_table.clone(),
                exp_table,
                sig_table,
                modexp_table,
                ecc_table,
                pow_of_rand_table,
            },
        );
        log_circuit_info(meta, "evm circuit");

        // Sig Circuit and ECC Circuit use halo2-lib's vertifcal assignments gates
        // and need to be configured after Circuits with higher counts of unique rotation queries
        // (ex. Keccak, EVM) to avoid assigning advice values into blinding area.
        let sig_circuit = SigCircuitConfig::new(
            meta,
            SigCircuitConfigArgs {
                keccak_table,
                sig_table,
                challenges: challenges_expr.clone(),
            },
        );
        log_circuit_info(meta, "sig circuit");

        let ecc_circuit = EccCircuitConfig::new(
            meta,
            EccCircuitConfigArgs {
                ecc_table,
                challenges: challenges_expr,
            },
        );
        log_circuit_info(meta, "ecc circuit");

        #[cfg(feature = "onephase")]
        if meta.max_phase() != 0 {
            log::warn!("max_phase: {}", meta.max_phase());
        }

        SuperCircuitConfig {
            block_table,
            mpt_table,
            tx_table,
            rlp_table,
            poseidon_table,
            u8_table,
            u16_table,
            evm_circuit,
            state_circuit,
            copy_circuit,
            bytecode_circuit,
            keccak_circuit,
            poseidon_circuit,
            pi_circuit,
            rlp_circuit,
            tx_circuit,
            exp_circuit,
            sig_circuit,
            modexp_circuit,
            ecc_circuit,
            #[cfg(feature = "zktrie")]
            mpt_circuit,
        }
    }
}

/// Row usage for each sub circuit
#[derive(Clone, Default, Debug)]
pub struct SubcircuitRowUsage {
    /// Subcircuit name
    pub name: String,
    // TODO: better name?
    /// Without padding
    pub row_num_real: usize,
    /// With padding
    pub row_num_total: usize,
}

/// The Super Circuit contains all the zkEVM circuits
#[derive(Clone, Default, Debug)]
pub struct SuperCircuit<
    F: Field,
    const MAX_TXS: usize,
    const MAX_CALLDATA: usize,
    const MAX_INNER_BLOCKS: usize,
    const MOCK_RANDOMNESS: u64,
> {
    /// EVM Circuit
    pub evm_circuit: EvmCircuit<F>,
    /// State Circuit
    pub state_circuit: StateCircuit<F>,
    /// The transaction circuit that will be used in the `synthesize` step.
    pub tx_circuit: TxCircuit<F>,
    /// Public Input Circuit
    pub pi_circuit: PiCircuit<F>,
    /// Bytecode Circuit
    pub bytecode_circuit: BytecodeCircuit<F>,
    /// Copy Circuit
    pub copy_circuit: CopyCircuit<F>,
    /// Exp Circuit
    pub exp_circuit: ExpCircuit<F>,
    /// Keccak Circuit
    pub keccak_circuit: KeccakCircuit<F>,
    /// Poseidon hash Circuit
    pub poseidon_circuit: PoseidonCircuit<F>,
    /// Sig Circuit
    pub sig_circuit: SigCircuit<F>,
    /// Modexp Circuit
    pub modexp_circuit: ModExpCircuit<F>,
    /// Ecc Circuit
    pub ecc_circuit: EccCircuit<F, 9>,
    /// Rlp Circuit
    pub rlp_circuit: RlpCircuit<F, Transaction>,
    /// Mpt Circuit
    #[cfg(feature = "zktrie")]
    pub mpt_circuit: MptCircuit<F>,
}

impl<
        F: Field,
        const MAX_TXS: usize,
        const MAX_CALLDATA: usize,
        const MAX_INNER_BLOCKS: usize,
        const MOCK_RANDOMNESS: u64,
    > SuperCircuit<F, MAX_TXS, MAX_CALLDATA, MAX_INNER_BLOCKS, MOCK_RANDOMNESS>
{
    /// Return the number of rows required to verify a given block
    pub fn get_num_rows_required(block: &Block<Fr>) -> usize {
        let num_rows_evm_circuit = EvmCircuit::<Fr>::get_num_rows_required(block);
        assert_eq!(block.circuits_params.max_txs, MAX_TXS);
        // FIXME: need to call the SigCircuit::get_num_rows_required instead
        // let num_rows_tx_circuit =
        //     TxCircuitConfig::<F>::get_num_rows_required(block.circuits_params.max_txs);
        // num_rows_evm_circuit.max(num_rows_tx_circuit)
        num_rows_evm_circuit
    }
    /// Return the minimum number of rows required to prove the block
    pub fn min_num_rows_block_subcircuits(block: &Block<Fr>) -> Vec<SubcircuitRowUsage> {
        let evm = EvmCircuit::min_num_rows_block(block);
        let state = StateCircuit::min_num_rows_block(block);
        let bytecode = BytecodeCircuit::min_num_rows_block(block);
        let copy = CopyCircuit::min_num_rows_block(block);
        let keccak = KeccakCircuit::min_num_rows_block(block);
        let tx = TxCircuit::min_num_rows_block(block);
        let rlp = RlpCircuit::min_num_rows_block(block);
        let exp = ExpCircuit::min_num_rows_block(block);
        let mod_exp = ModExpCircuit::min_num_rows_block(block);
        let pi = PiCircuit::min_num_rows_block(block);
        let poseidon = PoseidonCircuit::min_num_rows_block(block);
        let sig = SigCircuit::min_num_rows_block(block);
        let ecc = EccCircuit::<Fr, 9>::min_num_rows_block(block);
        #[cfg(feature = "zktrie")]
        let mpt = MptCircuit::<Fr>::min_num_rows_block(block);

        let rows: Vec<(usize, usize)> = vec![
            evm,
            state,
            bytecode,
            copy,
            keccak,
            tx,
            rlp,
            exp,
            mod_exp,
            pi,
            poseidon,
            sig,
            ecc,
            #[cfg(feature = "zktrie")]
            mpt,
        ];
        let sub_circuit_names: Vec<String> = [
            "evm",
            "state",
            "bytecode",
            "copy",
            "keccak",
            "tx",
            "rlp",
            "exp",
            "modexp",
            "pi",
            "poseidon",
            "sig",
            "ecc",
            #[cfg(feature = "zktrie")]
            "mpt",
        ]
        .into_iter()
        .map(|s| s.to_string())
        .collect();
        let row_usage_details = sub_circuit_names
            .into_iter()
            .zip_eq(rows.into_iter())
            .map(|(name, (row_num_real, row_num_total))| SubcircuitRowUsage {
                name,
                row_num_real,
                row_num_total,
            })
            .collect_vec();
        {
            let mut row_usage_details_sorted = row_usage_details.clone();
            row_usage_details_sorted.sort_by_key(|r| r.row_num_real);
            row_usage_details_sorted.reverse();
            for detail in &row_usage_details_sorted {
                log::debug!("row detail {} {}", detail.name, detail.row_num_real);
            }
        }
        row_usage_details
    }
}

macro_rules! measure_time {
    ($circuit:expr, $s:stmt) => {
        {
            let timer = Instant::now();
            let circ_name = String::from(stringify!($circuit));
            $s
            log::info!("{} circuit synthesis took {:?}", circ_name, timer.elapsed());
        }
    }
}

// Eventhough the SuperCircuit is not a subcircuit we implement the SubCircuit
// trait for it in order to get the `new_from_block` and `instance` methods that
// allow us to generalize integration tests.
impl<
        const MAX_TXS: usize,
        const MAX_CALLDATA: usize,
        const MAX_INNER_BLOCKS: usize,
        const MOCK_RANDOMNESS: u64,
    > SubCircuit<Fr>
    for SuperCircuit<Fr, MAX_TXS, MAX_CALLDATA, MAX_INNER_BLOCKS, MOCK_RANDOMNESS>
{
    type Config = SuperCircuitConfig<Fr>;

    fn unusable_rows() -> usize {
        itertools::max([
            EvmCircuit::<Fr>::unusable_rows(),
            StateCircuit::<Fr>::unusable_rows(),
            TxCircuit::<Fr>::unusable_rows(),
            // TODO: The PiCircuit unusable_rows fn is not implemented
            // and returns the arbitrary default number, causing overflow
            // PiCircuit::<Fr>::unusable_rows(),
            BytecodeCircuit::<Fr>::unusable_rows(),
            CopyCircuit::<Fr>::unusable_rows(),
            ExpCircuit::<Fr>::unusable_rows(),
            KeccakCircuit::<Fr>::unusable_rows(),
        ])
        .unwrap()
    }

    fn new_from_block(block: &Block<Fr>) -> Self {
        let evm_circuit = EvmCircuit::new_from_block(block);
        let state_circuit = StateCircuit::new_from_block(block);
        let tx_circuit = TxCircuit::new_from_block(block);
        let pi_circuit = PiCircuit::new_from_block(block);
        let bytecode_circuit = BytecodeCircuit::new_from_block(block);
        let copy_circuit = CopyCircuit::new_from_block_no_external(block);
        let exp_circuit = ExpCircuit::new_from_block(block);
        let modexp_circuit = ModExpCircuit::new_from_block(block);
        let keccak_circuit = KeccakCircuit::new_from_block(block);
        let poseidon_circuit = PoseidonCircuit::new_from_block(block);
        let rlp_circuit = RlpCircuit::new_from_block(block);
        let sig_circuit = SigCircuit::new_from_block(block);
        let ecc_circuit = EccCircuit::new_from_block(block);
        #[cfg(feature = "zktrie")]
        let mpt_circuit = MptCircuit::new_from_block(block);
        SuperCircuit::<Fr, MAX_TXS, MAX_CALLDATA, MAX_INNER_BLOCKS, MOCK_RANDOMNESS> {
            evm_circuit,
            state_circuit,
            tx_circuit,
            pi_circuit,
            bytecode_circuit,
            copy_circuit,
            exp_circuit,
            keccak_circuit,
            poseidon_circuit,
            rlp_circuit,
            sig_circuit,
            modexp_circuit,
            ecc_circuit,
            #[cfg(feature = "zktrie")]
            mpt_circuit,
        }
    }

    /// Returns suitable inputs for the SuperCircuit.
    fn instance(&self) -> Vec<Vec<Fr>> {
        let mut instance = Vec::new();
        instance.extend_from_slice(&self.keccak_circuit.instance());
        instance.extend_from_slice(&self.pi_circuit.instance());
        instance.extend_from_slice(&self.tx_circuit.instance());
        instance.extend_from_slice(&self.bytecode_circuit.instance());
        instance.extend_from_slice(&self.copy_circuit.instance());
        instance.extend_from_slice(&self.state_circuit.instance());
        instance.extend_from_slice(&self.exp_circuit.instance());
        instance.extend_from_slice(&self.evm_circuit.instance());

        instance
    }

    /// Return the minimum number of rows required to prove the block
    fn min_num_rows_block(block: &Block<Fr>) -> (usize, usize) {
        let row_usage = Self::min_num_rows_block_subcircuits(block);
        (
            itertools::max(row_usage.iter().map(|x| x.row_num_real)).unwrap(),
            itertools::max(row_usage.iter().map(|x| x.row_num_total)).unwrap(),
        )
    }

    /// Make the assignments to the SuperCircuit
    fn synthesize_sub(
        &self,
        config: &Self::Config,
        challenges: &crate::util::Challenges<Value<Fr>>,
        layouter: &mut impl Layouter<Fr>,
    ) -> Result<(), Error> {
<<<<<<< HEAD
        measure_time!(
            keccak,
            self.keccak_circuit
                .synthesize_sub(&config.keccak_circuit, challenges, layouter)?
        );
        measure_time!(
            poseidon,
            self.poseidon_circuit
                .synthesize_sub(&config.poseidon_circuit, challenges, layouter)?
        );
        measure_time!(
            bytecode,
            self.bytecode_circuit
                .synthesize_sub(&config.bytecode_circuit, challenges, layouter)?
        );
        measure_time!(
            tx,
            self.tx_circuit
                .synthesize_sub(&config.tx_circuit, challenges, layouter)?
        );
        measure_time!(
            sig,
            self.sig_circuit
                .synthesize_sub(&config.sig_circuit, challenges, layouter)?
        );
        measure_time!(
            ecc,
            self.ecc_circuit
                .synthesize_sub(&config.ecc_circuit, challenges, layouter)?
        );
        measure_time!(
            modexp,
            self.modexp_circuit
                .synthesize_sub(&config.modexp_circuit, challenges, layouter)?
        );
        measure_time!(
            state,
            self.state_circuit
                .synthesize_sub(&config.state_circuit, challenges, layouter)?
        );
        measure_time!(
            copy,
            self.copy_circuit
                .synthesize_sub(&config.copy_circuit, challenges, layouter)?
        );
        measure_time!(
            exp,
            self.exp_circuit
                .synthesize_sub(&config.exp_circuit, challenges, layouter)?
        );
        measure_time!(
            evm,
            self.evm_circuit
                .synthesize_sub(&config.evm_circuit, challenges, layouter)?
        );
=======
        log::debug!("assigning evm_circuit");
        self.evm_circuit
            .synthesize_sub(&config.evm_circuit, challenges, layouter)?;
        log::debug!("assigning keccak_circuit");
        self.keccak_circuit
            .synthesize_sub(&config.keccak_circuit, challenges, layouter)?;
        log::debug!("assigning poseidon_circuit");
        self.poseidon_circuit
            .synthesize_sub(&config.poseidon_circuit, challenges, layouter)?;
        log::debug!("assigning bytecode_circuit");
        self.bytecode_circuit
            .synthesize_sub(&config.bytecode_circuit, challenges, layouter)?;
        log::debug!("assigning tx_circuit");
        self.tx_circuit
            .synthesize_sub(&config.tx_circuit, challenges, layouter)?;
        log::debug!("assigning sig_circuit");
        self.sig_circuit
            .synthesize_sub(&config.sig_circuit, challenges, layouter)?;
        log::debug!("assigning ecc_circuit");
        self.ecc_circuit
            .synthesize_sub(&config.ecc_circuit, challenges, layouter)?;
        log::debug!("assigning modexp_circuit");
        self.modexp_circuit
            .synthesize_sub(&config.modexp_circuit, challenges, layouter)?;
        log::debug!("assigning state_circuit");
        self.state_circuit
            .synthesize_sub(&config.state_circuit, challenges, layouter)?;
        log::debug!("assigning copy_circuit");
        self.copy_circuit
            .synthesize_sub(&config.copy_circuit, challenges, layouter)?;
        log::debug!("assigning exp_circuit");
        self.exp_circuit
            .synthesize_sub(&config.exp_circuit, challenges, layouter)?;
>>>>>>> 83b4d3b3

        log::debug!("assigning pi_circuit");
        self.pi_circuit
            .import_tx_values(self.tx_circuit.value_cells.borrow().clone().unwrap());
<<<<<<< HEAD

        measure_time!(
            pi,
            self.pi_circuit
                .synthesize_sub(&config.pi_circuit, challenges, layouter)?
        );

=======
        self.pi_circuit
            .synthesize_sub(&config.pi_circuit, challenges, layouter)?;
>>>>>>> 83b4d3b3
        self.pi_circuit.connect_export(
            layouter,
            self.state_circuit.exports.borrow().as_ref(),
            self.evm_circuit.exports.borrow().as_ref(),
        )?;

<<<<<<< HEAD
        measure_time!(
            rlp,
            self.rlp_circuit
                .synthesize_sub(&config.rlp_circuit, challenges, layouter)?
        );
        // load both poseidon table and zktrie table
        #[cfg(feature = "zktrie")]
        measure_time!(
            mpt,
            self.mpt_circuit
                .synthesize_sub(&config.mpt_circuit, challenges, layouter)?
        );
=======
        log::debug!("assigning rlp_circuit");
        self.rlp_circuit
            .synthesize_sub(&config.rlp_circuit, challenges, layouter)?;

        // load both poseidon table and zktrie table
        #[cfg(feature = "zktrie")]
        {
            log::debug!("assigning mpt_circuit");
            self.mpt_circuit
                .synthesize_sub(&config.mpt_circuit, challenges, layouter)?;
        }
>>>>>>> 83b4d3b3

        log::debug!("super circuit synthesize_sub done");
        Ok(())
    }
}

impl<
        const MAX_TXS: usize,
        const MAX_CALLDATA: usize,
        const MAX_INNER_BLOCKS: usize,
        const MOCK_RANDOMNESS: u64,
    > Circuit<Fr> for SuperCircuit<Fr, MAX_TXS, MAX_CALLDATA, MAX_INNER_BLOCKS, MOCK_RANDOMNESS>
{
    type Config = (SuperCircuitConfig<Fr>, Challenges);
    type FloorPlanner = SimpleFloorPlanner;

    fn without_witnesses(&self) -> Self {
        Self::default()
    }

    fn configure(meta: &mut ConstraintSystem<Fr>) -> Self::Config {
        let challenges = Challenges::construct(meta);
        (
            SuperCircuitConfig::new(
                meta,
                SuperCircuitConfigArgs {
                    max_txs: MAX_TXS,
                    max_calldata: MAX_CALLDATA,
                    max_inner_blocks: MAX_INNER_BLOCKS,
                    mock_randomness: MOCK_RANDOMNESS,
                    challenges,
                },
            ),
            challenges,
        )
    }

    fn synthesize(
        &self,
        (config, challenges): Self::Config,
        mut layouter: impl Layouter<Fr>,
    ) -> Result<(), Error> {
        let challenges = challenges.values(&layouter);

        config.u8_table.load(&mut layouter)?;
        config.u16_table.load(&mut layouter)?;

        self.synthesize_sub(&config, &challenges, &mut layouter)
    }
}

impl<
        const MAX_TXS: usize,
        const MAX_CALLDATA: usize,
        const MAX_INNER_BLOCKS: usize,
        const MOCK_RANDOMNESS: u64,
    > CircuitExt<Fr>
    for SuperCircuit<Fr, MAX_TXS, MAX_CALLDATA, MAX_INNER_BLOCKS, MOCK_RANDOMNESS>
{
    fn num_instance(&self) -> Vec<usize> {
        self.instances().iter().map(|l| l.len()).collect_vec()
    }

    fn instances(&self) -> Vec<Vec<Fr>> {
        self.instance()
    }
}

impl<
        const MAX_TXS: usize,
        const MAX_CALLDATA: usize,
        const MAX_INNER_BLOCKS: usize,
        const MOCK_RANDOMNESS: u64,
    > SuperCircuit<Fr, MAX_TXS, MAX_CALLDATA, MAX_INNER_BLOCKS, MOCK_RANDOMNESS>
{
    /// From the witness data, generate a SuperCircuit instance with all of the
    /// sub-circuits filled with their corresponding witnesses.
    ///
    /// Also, return with it the minimum required SRS degree for the
    /// circuit and the Public Inputs needed.
    #[allow(clippy::type_complexity)]
    pub fn build(
        geth_data: GethData,
        circuits_params: CircuitsParams,
    ) -> Result<(u32, Self, Vec<Vec<Fr>>, CircuitInputBuilder), bus_mapping::Error> {
        let block_data =
            BlockData::new_from_geth_data_with_params(geth_data.clone(), circuits_params);

        let mut builder = block_data.new_circuit_input_builder();
        builder
            .handle_block(&geth_data.eth_block, &geth_data.geth_traces)
            .expect("could not handle block tx");

        let ret = Self::build_from_circuit_input_builder(&builder)?;
        Ok((ret.0, ret.1, ret.2, builder))
    }

    /// From CircuitInputBuilder, generate a SuperCircuit instance with all of
    /// the sub-circuits filled with their corresponding witnesses.
    ///
    /// Also, return with it the minimum required SRS degree for the circuit and
    /// the Public Inputs needed.
    pub fn build_from_circuit_input_builder(
        builder: &CircuitInputBuilder,
    ) -> Result<(u32, Self, Vec<Vec<Fr>>), bus_mapping::Error> {
        let mut block = block_convert(&builder.block, &builder.code_db).unwrap();
        block.randomness = Fr::from(MOCK_RANDOMNESS);
        assert_eq!(block.circuits_params.max_txs, MAX_TXS);
        assert_eq!(block.circuits_params.max_calldata, MAX_CALLDATA);
        Self::build_from_witness_block(block)
    }
    /// ..
    pub fn build_from_witness_block(
        block: Block<Fr>,
    ) -> Result<(u32, Self, Vec<Vec<Fr>>), bus_mapping::Error> {
        log::debug!(
            "super circuit build_from_witness_block, circuits_params {:?}",
            block.circuits_params
        );

        let (_, rows_needed) = Self::min_num_rows_block(&block);
        let k = log2_ceil(Self::unusable_rows() + rows_needed);
        log::debug!("super circuit needs k = {}", k);

        let circuit =
            SuperCircuit::<Fr, MAX_TXS, MAX_CALLDATA,MAX_INNER_BLOCKS, MOCK_RANDOMNESS>::new_from_block(&block);

        let instance = circuit.instance();
        Ok((k, circuit, instance))
    }
}<|MERGE_RESOLUTION|>--- conflicted
+++ resolved
@@ -648,145 +648,104 @@
         challenges: &crate::util::Challenges<Value<Fr>>,
         layouter: &mut impl Layouter<Fr>,
     ) -> Result<(), Error> {
-<<<<<<< HEAD
+        log::debug!("assigning evm_circuit");
+        measure_time!(
+            evm,
+            self.evm_circuit
+                .synthesize_sub(&config.evm_circuit, challenges, layouter)?
+        );
+        log::debug!("assigning keccak_circuit");
         measure_time!(
             keccak,
             self.keccak_circuit
                 .synthesize_sub(&config.keccak_circuit, challenges, layouter)?
         );
+        log::debug!("assigning poseidon_circuit");
         measure_time!(
             poseidon,
             self.poseidon_circuit
                 .synthesize_sub(&config.poseidon_circuit, challenges, layouter)?
         );
+        log::debug!("assigning bytecode_circuit");
         measure_time!(
             bytecode,
             self.bytecode_circuit
                 .synthesize_sub(&config.bytecode_circuit, challenges, layouter)?
         );
+        log::debug!("assigning tx_circuit");
         measure_time!(
             tx,
             self.tx_circuit
                 .synthesize_sub(&config.tx_circuit, challenges, layouter)?
         );
+        log::debug!("assigning sig_circuit");
         measure_time!(
             sig,
             self.sig_circuit
                 .synthesize_sub(&config.sig_circuit, challenges, layouter)?
         );
+        log::debug!("assigning ecc_circuit");
         measure_time!(
             ecc,
             self.ecc_circuit
                 .synthesize_sub(&config.ecc_circuit, challenges, layouter)?
         );
+        log::debug!("assigning modexp_circuit");
         measure_time!(
             modexp,
             self.modexp_circuit
                 .synthesize_sub(&config.modexp_circuit, challenges, layouter)?
         );
+        log::debug!("assigning state_circuit");
         measure_time!(
             state,
             self.state_circuit
                 .synthesize_sub(&config.state_circuit, challenges, layouter)?
         );
+        log::debug!("assigning copy_circuit");
         measure_time!(
             copy,
             self.copy_circuit
                 .synthesize_sub(&config.copy_circuit, challenges, layouter)?
         );
+        log::debug!("assigning exp_circuit");
         measure_time!(
             exp,
             self.exp_circuit
                 .synthesize_sub(&config.exp_circuit, challenges, layouter)?
         );
-        measure_time!(
-            evm,
-            self.evm_circuit
-                .synthesize_sub(&config.evm_circuit, challenges, layouter)?
-        );
-=======
-        log::debug!("assigning evm_circuit");
-        self.evm_circuit
-            .synthesize_sub(&config.evm_circuit, challenges, layouter)?;
-        log::debug!("assigning keccak_circuit");
-        self.keccak_circuit
-            .synthesize_sub(&config.keccak_circuit, challenges, layouter)?;
-        log::debug!("assigning poseidon_circuit");
-        self.poseidon_circuit
-            .synthesize_sub(&config.poseidon_circuit, challenges, layouter)?;
-        log::debug!("assigning bytecode_circuit");
-        self.bytecode_circuit
-            .synthesize_sub(&config.bytecode_circuit, challenges, layouter)?;
-        log::debug!("assigning tx_circuit");
-        self.tx_circuit
-            .synthesize_sub(&config.tx_circuit, challenges, layouter)?;
-        log::debug!("assigning sig_circuit");
-        self.sig_circuit
-            .synthesize_sub(&config.sig_circuit, challenges, layouter)?;
-        log::debug!("assigning ecc_circuit");
-        self.ecc_circuit
-            .synthesize_sub(&config.ecc_circuit, challenges, layouter)?;
-        log::debug!("assigning modexp_circuit");
-        self.modexp_circuit
-            .synthesize_sub(&config.modexp_circuit, challenges, layouter)?;
-        log::debug!("assigning state_circuit");
-        self.state_circuit
-            .synthesize_sub(&config.state_circuit, challenges, layouter)?;
-        log::debug!("assigning copy_circuit");
-        self.copy_circuit
-            .synthesize_sub(&config.copy_circuit, challenges, layouter)?;
-        log::debug!("assigning exp_circuit");
-        self.exp_circuit
-            .synthesize_sub(&config.exp_circuit, challenges, layouter)?;
->>>>>>> 83b4d3b3
 
         log::debug!("assigning pi_circuit");
-        self.pi_circuit
-            .import_tx_values(self.tx_circuit.value_cells.borrow().clone().unwrap());
-<<<<<<< HEAD
-
         measure_time!(
             pi,
             self.pi_circuit
                 .synthesize_sub(&config.pi_circuit, challenges, layouter)?
         );
-
-=======
         self.pi_circuit
-            .synthesize_sub(&config.pi_circuit, challenges, layouter)?;
->>>>>>> 83b4d3b3
+            .import_tx_values(self.tx_circuit.value_cells.borrow().clone().unwrap());
         self.pi_circuit.connect_export(
             layouter,
             self.state_circuit.exports.borrow().as_ref(),
             self.evm_circuit.exports.borrow().as_ref(),
         )?;
 
-<<<<<<< HEAD
+        log::debug!("assigning rlp_circuit");
         measure_time!(
             rlp,
             self.rlp_circuit
                 .synthesize_sub(&config.rlp_circuit, challenges, layouter)?
         );
-        // load both poseidon table and zktrie table
-        #[cfg(feature = "zktrie")]
-        measure_time!(
-            mpt,
-            self.mpt_circuit
-                .synthesize_sub(&config.mpt_circuit, challenges, layouter)?
-        );
-=======
-        log::debug!("assigning rlp_circuit");
-        self.rlp_circuit
-            .synthesize_sub(&config.rlp_circuit, challenges, layouter)?;
 
         // load both poseidon table and zktrie table
         #[cfg(feature = "zktrie")]
         {
             log::debug!("assigning mpt_circuit");
-            self.mpt_circuit
-                .synthesize_sub(&config.mpt_circuit, challenges, layouter)?;
+            measure_time!(
+                mpt,
+                self.mpt_circuit
+                    .synthesize_sub(&config.mpt_circuit, challenges, layouter)?
+            )
         }
->>>>>>> 83b4d3b3
 
         log::debug!("super circuit synthesize_sub done");
         Ok(())
