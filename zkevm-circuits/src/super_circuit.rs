--- conflicted
+++ resolved
@@ -703,7 +703,6 @@
         }
     }
 
-<<<<<<< HEAD
     fn callee_bytecode(is_return: bool, offset: u64, length: u64) -> Bytecode {
         let memory_bytes = [0x60; 10];
         let memory_address = 0;
@@ -752,9 +751,6 @@
     }
 
     fn block_1tx() -> GethData {
-=======
-    pub(crate) fn block_1tx() -> GethData {
->>>>>>> 1835da88
         let mut rng = ChaCha20Rng::seed_from_u64(2);
 
         let chain_id = (*MOCK_CHAIN_ID).as_u64();
