[package]
name = "gadgets"
version = "0.1.0"
edition = "2021"
authors = ["The appliedzkp team"]

[dependencies]
<<<<<<< HEAD
halo2_proofs = { git = "https://github.com/scroll-tech/halo2.git", rev = "37d0c7e" }
=======
halo2_proofs = { version = "0.1.0-beta.1" }
>>>>>>> a66b76bd
sha3 = "0.7.2"
eth-types = { path = "../eth-types" }
digest = "0.7.6"

[dev-dependencies]
rand_xorshift = "0.3"
rand = "0.8"<|MERGE_RESOLUTION|>--- conflicted
+++ resolved
@@ -5,11 +5,7 @@
 authors = ["The appliedzkp team"]
 
 [dependencies]
-<<<<<<< HEAD
-halo2_proofs = { git = "https://github.com/scroll-tech/halo2.git", rev = "37d0c7e" }
-=======
 halo2_proofs = { version = "0.1.0-beta.1" }
->>>>>>> a66b76bd
 sha3 = "0.7.2"
 eth-types = { path = "../eth-types" }
 digest = "0.7.6"
