--- conflicted
+++ resolved
@@ -6,13 +6,7 @@
 license = "MIT OR Apache-2.0"
 
 [dependencies]
-<<<<<<< HEAD
-array-init = "2.0.0"
-ff = "0.11"
 halo2_proofs = { git = "https://github.com/scroll-tech/halo2.git", branch = "scroll-dev-0607" }
-=======
-halo2_proofs = { version = "0.1.0-beta.1" }
->>>>>>> 1e9bc96a
 sha3 = "0.7.2"
 eth-types = { path = "../eth-types" }
 digest = "0.7.6"
