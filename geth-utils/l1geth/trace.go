package main

import (
	"encoding/json"
	"fmt"
	"github.com/ethereum/go-ethereum/eth/tracers"
	"math/big"

	"github.com/ethereum/go-ethereum/common"
	"github.com/ethereum/go-ethereum/common/hexutil"
	"github.com/ethereum/go-ethereum/core"
	"github.com/ethereum/go-ethereum/core/rawdb"
	"github.com/ethereum/go-ethereum/core/state"
	"github.com/ethereum/go-ethereum/core/types"
	"github.com/ethereum/go-ethereum/core/vm"
	"github.com/ethereum/go-ethereum/eth/tracers/logger"
	_ "github.com/ethereum/go-ethereum/eth/tracers/native"
	"github.com/ethereum/go-ethereum/params"
	"github.com/imdario/mergo"
)

// Copied from github.com/ethereum/go-ethereum/internal/ethapi.ExecutionResult
// ExecutionResult groups all structured logs emitted by the EVM
// while replaying a transaction in debug mode as well as transaction
// execution status, the amount of gas used and the return value
type ExecutionResult struct {
	Gas         uint64          `json:"gas"`
	Failed      bool            `json:"failed"`
	ReturnValue string          `json:"returnValue"`
	StructLogs  []StructLogRes  `json:"structLogs"`
	Prestate    json.RawMessage `json:"prestate"`
<<<<<<< HEAD
=======
	CallTrace   json.RawMessage `json:"callTrace"`
>>>>>>> 8fceb1bc
}

// StructLogRes stores a structured log emitted by the EVM while replaying a
// transaction in debug mode
// Copied from github.com/ethereum/go-ethereum/internal/ethapi.StructLogRes
type StructLogRes struct {
	Pc            uint64             `json:"pc"`
	Op            string             `json:"op"`
	Gas           uint64             `json:"gas"`
	GasCost       uint64             `json:"gasCost"`
	Depth         int                `json:"depth"`
	Error         string             `json:"error,omitempty"`
	Stack         *[]string          `json:"stack,omitempty"`
	Memory        *[]string          `json:"memory,omitempty"`
	Storage       *map[string]string `json:"storage,omitempty"`
	RefundCounter uint64             `json:"refund,omitempty"`
}

// Copied from github.com/ethereum/go-ethereum/internal/ethapi.FormatLogs
// FormatLogs formats EVM returned structured logs for json output
func FormatLogs(logs []logger.StructLog) []StructLogRes {
	formatted := make([]StructLogRes, len(logs))
	for index, trace := range logs {
		formatted[index] = StructLogRes{
			Pc:            trace.Pc,
			Op:            trace.Op.String(),
			Gas:           trace.Gas,
			GasCost:       trace.GasCost,
			Depth:         trace.Depth,
			Error:         trace.ErrorString(),
			RefundCounter: trace.RefundCounter,
		}
		if trace.Stack != nil {
			stack := make([]string, len(trace.Stack))
			for i, stackValue := range trace.Stack {
				stack[i] = stackValue.Hex()
			}
			formatted[index].Stack = &stack
		}
		if trace.Memory != nil {
			memory := make([]string, 0, (len(trace.Memory)+31)/32)
			for i := 0; i+32 <= len(trace.Memory); i += 32 {
				memory = append(memory, fmt.Sprintf("%x", trace.Memory[i:i+32]))
			}
			formatted[index].Memory = &memory
		}
		if trace.Storage != nil {
			storage := make(map[string]string)
			for i, storageValue := range trace.Storage {
				storage[fmt.Sprintf("%x", i)] = fmt.Sprintf("%x", storageValue)
			}
			formatted[index].Storage = &storage
		}
	}
	return formatted
}

type Block struct {
	Coinbase   common.Address `json:"coinbase"`
	Timestamp  *hexutil.Big   `json:"timestamp"`
	Number     *hexutil.Big   `json:"number"`
	Difficulty *hexutil.Big   `json:"difficulty"`
	GasLimit   *hexutil.Big   `json:"gas_limit"`
	BaseFee    *hexutil.Big   `json:"base_fee"`
}

type Account struct {
	Nonce   hexutil.Uint64              `json:"nonce"`
	Balance *hexutil.Big                `json:"balance"`
	Code    hexutil.Bytes               `json:"code"`
	Storage map[common.Hash]common.Hash `json:"storage"`
}

type Transaction struct {
	From       common.Address  `json:"from"`
	To         *common.Address `json:"to"`
	Nonce      hexutil.Uint64  `json:"nonce"`
	Value      *hexutil.Big    `json:"value"`
	GasLimit   hexutil.Uint64  `json:"gas_limit"`
	GasPrice   *hexutil.Big    `json:"gas_price"`
	GasFeeCap  *hexutil.Big    `json:"gas_fee_cap"`
	GasTipCap  *hexutil.Big    `json:"gas_tip_cap"`
	CallData   hexutil.Bytes   `json:"call_data"`
	AccessList []struct {
		Address     common.Address `json:"address"`
		StorageKeys []common.Hash  `json:"storage_keys"`
	} `json:"access_list"`
}

type TraceConfig struct {
	ChainID uint64 `json:"chain_id"`
	// HistoryHashes contains most recent 256 block hashes in history,
	// where the lastest one is at HistoryHashes[len(HistoryHashes)-1].
	HistoryHashes []*hexutil.Big             `json:"history_hashes"`
	Block         Block                      `json:"block_constants"`
	Accounts      map[common.Address]Account `json:"accounts"`
	Transactions  []Transaction              `json:"transactions"`
	LoggerConfig  *logger.Config             `json:"logger_config"`
	ChainConfig   *params.ChainConfig        `json:"chain_config"`
}

func newUint64(val uint64) *uint64 { return &val }

func toBigInt(value *hexutil.Big) *big.Int {
	if value != nil {
		return value.ToInt()
	}
	return big.NewInt(0)
}

func Trace(config TraceConfig) ([]*ExecutionResult, error) {
	chainConfig := params.ChainConfig{
		ChainID:             new(big.Int).SetUint64(config.ChainID),
		HomesteadBlock:      big.NewInt(0),
		DAOForkBlock:        big.NewInt(0),
		DAOForkSupport:      true,
		EIP150Block:         big.NewInt(0),
		EIP150Hash:          common.Hash{},
		EIP155Block:         big.NewInt(0),
		EIP158Block:         big.NewInt(0),
		ByzantiumBlock:      big.NewInt(0),
		ConstantinopleBlock: big.NewInt(0),
		PetersburgBlock:     big.NewInt(0),
		IstanbulBlock:       big.NewInt(0),
		MuirGlacierBlock:    big.NewInt(0),
		BerlinBlock:         big.NewInt(0),
		LondonBlock:         big.NewInt(0),
	}

	if config.ChainConfig != nil {
		mergo.Merge(&chainConfig, config.ChainConfig, mergo.WithOverride)
	}

	// Debug for Shanghai
	// fmt.Printf("geth-utils: ShanghaiTime = %d\n", *chainConfig.ShanghaiTime)

	var txsGasLimit uint64
	blockGasLimit := toBigInt(config.Block.GasLimit).Uint64()
	messages := make([]core.Message, len(config.Transactions))
	for i, tx := range config.Transactions {
		// If gas price is specified directly, the tx is treated as legacy type.
		if tx.GasPrice != nil {
			tx.GasFeeCap = tx.GasPrice
			tx.GasTipCap = tx.GasPrice
		}

		txAccessList := make(types.AccessList, len(tx.AccessList))
		for i, accessList := range tx.AccessList {
			txAccessList[i].Address = accessList.Address
			txAccessList[i].StorageKeys = accessList.StorageKeys
		}
		messages[i] = core.Message{
			From:              tx.From,
			To:                tx.To,
			Nonce:             uint64(tx.Nonce),
			Value:             toBigInt(tx.Value),
			GasLimit:          uint64(tx.GasLimit),
			GasPrice:          toBigInt(tx.GasPrice),
			GasFeeCap:         toBigInt(tx.GasFeeCap),
			GasTipCap:         toBigInt(tx.GasTipCap),
			Data:              tx.CallData,
			AccessList:        txAccessList,
			SkipAccountChecks: false,
		}

		txsGasLimit += uint64(tx.GasLimit)
	}
	if txsGasLimit > blockGasLimit {
		return nil, fmt.Errorf("txs total gas: %d Exceeds block gas limit: %d", txsGasLimit, blockGasLimit)
	}

	// For opcode PREVRANDAO
	randao := common.BigToHash(toBigInt(config.Block.Difficulty)) // TODO: fix

	blockCtx := vm.BlockContext{
		CanTransfer: core.CanTransfer,
		Transfer:    core.Transfer,
		GetHash: func(n uint64) common.Hash {
			number := config.Block.Number.ToInt().Uint64()
			if number > n && number-n <= 256 {
				index := uint64(len(config.HistoryHashes)) - number + n
				return common.BigToHash(toBigInt(config.HistoryHashes[index]))
			}
			return common.Hash{}
		},
		Coinbase:    config.Block.Coinbase,
		BlockNumber: toBigInt(config.Block.Number),
		Time:        toBigInt(config.Block.Timestamp).Uint64(),
		Difficulty:  toBigInt(config.Block.Difficulty),
		Random:      &randao,
		BaseFee:     toBigInt(config.Block.BaseFee),
		GasLimit:    blockGasLimit,
	}

	// Setup state db with accounts from argument
	stateDB, _ := state.New(common.Hash{}, state.NewDatabase(rawdb.NewMemoryDatabase()), nil)
	for address, account := range config.Accounts {
		stateDB.SetNonce(address, uint64(account.Nonce))
		stateDB.SetCode(address, account.Code)
		if account.Balance != nil {
			stateDB.SetBalance(address, toBigInt(account.Balance))
		}
		for key, value := range account.Storage {
			stateDB.SetState(address, key, value)
		}
	}
	stateDB.Finalise(true)

	// Run the transactions with tracing enabled.
	executionResults := make([]*ExecutionResult, len(config.Transactions))
	for i, message := range messages {
		txContext := core.NewEVMTxContext(&message)
		prestateTracer, err := tracers.DefaultDirectory.New("prestateTracer", new(tracers.Context), nil)
		if err != nil {
			return nil, fmt.Errorf("Failed to create prestateTracer: %w", err)
		}
<<<<<<< HEAD
=======
		callTracer, err := tracers.DefaultDirectory.New("callTracer", new(tracers.Context), nil)
		if err != nil {
			return nil, fmt.Errorf("Failed to create callTracer: %w", err)
		}
>>>>>>> 8fceb1bc
		structLogger := logger.NewStructLogger(config.LoggerConfig)
		tracer := NewMuxTracer(
			structLogger,
			prestateTracer,
<<<<<<< HEAD
=======
			callTracer,
>>>>>>> 8fceb1bc
		)
		evm := vm.NewEVM(blockCtx, txContext, stateDB, &chainConfig, vm.Config{Debug: true, Tracer: tracer, NoBaseFee: true})

		result, err := core.ApplyMessage(evm, &message, new(core.GasPool).AddGas(message.GasLimit))
		if err != nil {
			return nil, fmt.Errorf("Failed to apply config.Transactions[%d]: %w", i, err)
		}
		stateDB.Finalise(true)

		prestate, err := prestateTracer.GetResult()
		if err != nil {
			return nil, fmt.Errorf("Failed to get prestateTracer result: %w", err)
		}
<<<<<<< HEAD
=======

		callTrace, err := callTracer.GetResult()
		if err != nil {
			return nil, fmt.Errorf("Failed to get callTracer result: %w", err)
		}

>>>>>>> 8fceb1bc
		executionResults[i] = &ExecutionResult{
			Gas:         result.UsedGas,
			Failed:      result.Failed(),
			ReturnValue: fmt.Sprintf("%x", result.ReturnData),
			StructLogs:  FormatLogs(structLogger.StructLogs()),
			Prestate:    prestate,
<<<<<<< HEAD
=======
			CallTrace:   callTrace,
>>>>>>> 8fceb1bc
		}
	}

	return executionResults, nil
}

type MuxTracer struct {
	tracers []vm.EVMLogger
}

func NewMuxTracer(tracers ...vm.EVMLogger) *MuxTracer {
	return &MuxTracer{tracers}
}

func (t *MuxTracer) CaptureTxStart(gasLimit uint64) {
	for _, tracer := range t.tracers {
		tracer.CaptureTxStart(gasLimit)
	}
}

func (t *MuxTracer) CaptureTxEnd(restGas uint64) {
	for _, tracer := range t.tracers {
		tracer.CaptureTxEnd(restGas)
	}
}

func (t *MuxTracer) CaptureStart(env *vm.EVM, from common.Address, to common.Address, create bool, input []byte, gas uint64, value *big.Int) {
	for _, tracer := range t.tracers {
		tracer.CaptureStart(env, from, to, create, input, gas, value)
	}
}

func (t *MuxTracer) CaptureEnd(output []byte, gasUsed uint64, err error) {
	for _, tracer := range t.tracers {
		tracer.CaptureEnd(output, gasUsed, err)
	}
}

func (t *MuxTracer) CaptureEnter(typ vm.OpCode, from common.Address, to common.Address, input []byte, gas uint64, value *big.Int) {
	for _, tracer := range t.tracers {
		tracer.CaptureEnter(typ, from, to, input, gas, value)
	}
}

func (t *MuxTracer) CaptureExit(output []byte, gasUsed uint64, err error) {
	for _, tracer := range t.tracers {
		tracer.CaptureExit(output, gasUsed, err)
	}
}

func (t *MuxTracer) CaptureState(pc uint64, op vm.OpCode, gas, cost uint64, scope *vm.ScopeContext, rData []byte, depth int, err error) {
	for _, tracer := range t.tracers {
		tracer.CaptureState(pc, op, gas, cost, scope, rData, depth, err)
	}
}

func (t *MuxTracer) CaptureFault(pc uint64, op vm.OpCode, gas, cost uint64, scope *vm.ScopeContext, depth int, err error) {
	for _, tracer := range t.tracers {
		tracer.CaptureFault(pc, op, gas, cost, scope, depth, err)
	}
}<|MERGE_RESOLUTION|>--- conflicted
+++ resolved
@@ -29,10 +29,7 @@
 	ReturnValue string          `json:"returnValue"`
 	StructLogs  []StructLogRes  `json:"structLogs"`
 	Prestate    json.RawMessage `json:"prestate"`
-<<<<<<< HEAD
-=======
 	CallTrace   json.RawMessage `json:"callTrace"`
->>>>>>> 8fceb1bc
 }
 
 // StructLogRes stores a structured log emitted by the EVM while replaying a
@@ -249,21 +246,15 @@
 		if err != nil {
 			return nil, fmt.Errorf("Failed to create prestateTracer: %w", err)
 		}
-<<<<<<< HEAD
-=======
 		callTracer, err := tracers.DefaultDirectory.New("callTracer", new(tracers.Context), nil)
 		if err != nil {
 			return nil, fmt.Errorf("Failed to create callTracer: %w", err)
 		}
->>>>>>> 8fceb1bc
 		structLogger := logger.NewStructLogger(config.LoggerConfig)
 		tracer := NewMuxTracer(
 			structLogger,
 			prestateTracer,
-<<<<<<< HEAD
-=======
 			callTracer,
->>>>>>> 8fceb1bc
 		)
 		evm := vm.NewEVM(blockCtx, txContext, stateDB, &chainConfig, vm.Config{Debug: true, Tracer: tracer, NoBaseFee: true})
 
@@ -277,25 +268,19 @@
 		if err != nil {
 			return nil, fmt.Errorf("Failed to get prestateTracer result: %w", err)
 		}
-<<<<<<< HEAD
-=======
 
 		callTrace, err := callTracer.GetResult()
 		if err != nil {
 			return nil, fmt.Errorf("Failed to get callTracer result: %w", err)
 		}
 
->>>>>>> 8fceb1bc
 		executionResults[i] = &ExecutionResult{
 			Gas:         result.UsedGas,
 			Failed:      result.Failed(),
 			ReturnValue: fmt.Sprintf("%x", result.ReturnData),
 			StructLogs:  FormatLogs(structLogger.StructLogs()),
 			Prestate:    prestate,
-<<<<<<< HEAD
-=======
 			CallTrace:   callTrace,
->>>>>>> 8fceb1bc
 		}
 	}
 
