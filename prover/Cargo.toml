--- conflicted
+++ resolved
@@ -10,11 +10,7 @@
 eth-types = { path = "../eth-types" }
 hyper = { version = "0.14.16", features = ["server"] }
 rand_xorshift = "0.3"
-<<<<<<< HEAD
-halo2_proofs = { git = "https://github.com/scroll-tech/halo2.git", rev = "37d0c7e" }
-=======
 halo2_proofs = { version = "0.1.0-beta.1" }
->>>>>>> a66b76bd
 log = "0.4.14"
 rand = "0.8.4"
 serde = { version = "1.0.136", features = ["derive"] }
