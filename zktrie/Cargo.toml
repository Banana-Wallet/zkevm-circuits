--- conflicted
+++ resolved
@@ -8,13 +8,8 @@
 
 [dependencies]
 halo2_proofs.workspace = true
-<<<<<<< HEAD
 mpt-circuits = { package = "halo2-mpt-circuits", git = "https://github.com/scroll-tech/mpt-circuit.git", branch = "feat/hi_lo" }
-zktrie = { git = "https://github.com/scroll-tech/zktrie.git", branch = "v0.7"}
-=======
-mpt-circuits = { package = "halo2-mpt-circuits", git = "https://github.com/scroll-tech/mpt-circuit.git", branch = "v0.7" }
-zktrie = { git = "https://github.com/scroll-tech/zktrie.git", tag = "v0.7.1" }
->>>>>>> fb271ea6
+zktrie = { git = "https://github.com/scroll-tech/zktrie.git", tag = "v0.7.1"}
 hash-circuit.workspace = true
 eth-types = { path = "../eth-types" }
 num-bigint.workspace = true
