//! EVM byte code generator

use crate::{evm_types::OpcodeId, Bytes, ToWord, Word};
use std::{collections::HashMap, str::FromStr};

/// Error type for Bytecode related failures
#[derive(Debug)]
pub enum Error {
    /// Serde de/serialization error.
    InvalidAsmError(String),
}

/// Helper struct that represents a single element in a bytecode.
#[derive(Copy, Clone, Debug, Default, PartialEq, Eq)]
pub struct BytecodeElement {
    /// The byte value of the element.
    pub value: u8,
    /// Whether the element is an opcode or push data byte.
    pub is_code: bool,
}

/// EVM Bytecode
#[derive(Debug, Default, Clone, PartialEq, Eq)]
pub struct Bytecode {
    /// Vector for bytecode elements.
    pub code: Vec<BytecodeElement>,
    num_opcodes: usize,
    markers: HashMap<String, usize>,
}

impl From<Bytecode> for Bytes {
    fn from(code: Bytecode) -> Self {
        code.code
            .iter()
            .map(|e| e.value)
            .collect::<Vec<u8>>()
            .into()
    }
}

impl Bytecode {
    /// Build not checked bytecode
    pub fn from_raw_unchecked(input: Vec<u8>) -> Self {
        Self {
            code: input
                .iter()
                .map(|b| BytecodeElement {
                    value: *b,
                    is_code: true,
                })
                .collect(),
            markers: HashMap::new(),
            num_opcodes: 0,
        }
    }

    /// Get the code
    pub fn code(&self) -> Vec<u8> {
        self.code.iter().map(|b| b.value).collect()
    }

    /// Get the bytecode element at an index.
    pub fn get(&self, index: usize) -> Option<BytecodeElement> {
        self.code.get(index).cloned()
    }

    /// Get the generated code
    pub fn to_vec(&self) -> Vec<u8> {
        self.code.iter().map(|e| e.value).collect()
    }

    /// Append
    pub fn append(&mut self, other: &Bytecode) {
        self.code.extend_from_slice(&other.code);
        for (key, val) in other.markers.iter() {
            self.insert_marker(key, self.num_opcodes + val);
        }
        self.num_opcodes += other.num_opcodes;
    }

    /// Write op
    pub fn write_op(&mut self, op: OpcodeId) -> &mut Self {
        self.write_op_internal(op.as_u8())
    }

    fn write_op_internal(&mut self, op: u8) -> &mut Self {
        self.num_opcodes += 1;
        self.write(op, true)
    }

    /// Write byte
    pub fn write(&mut self, value: u8, is_code: bool) -> &mut Self {
        self.code.push(BytecodeElement { value, is_code });
        self
    }

    /// Push
    pub fn push<T: ToWord>(&mut self, n: u8, value: T) -> &mut Self {
        debug_assert!((1..=32).contains(&n), "invalid push");
        let value = value.to_word();

        // Write the op code
        self.write_op((OpcodeId::push_n(n)).expect("valid push size"));

        let mut bytes = [0u8; 32];
        value.to_little_endian(&mut bytes);
        // Write the bytes MSB to LSB
        for i in 0..n {
            self.write(bytes[(n - 1 - i) as usize], false);
        }
        // Check if the full value could be pushed
        for byte in bytes.iter().skip(n as usize) {
            debug_assert!(*byte == 0u8, "value too big for PUSH{}: {}", n, value);
        }
        self
    }

    /// Add marker
    pub fn add_marker(&mut self, marker: String) -> &mut Self {
        self.insert_marker(&marker, self.num_opcodes);
        self
    }

    /// Insert marker
    pub fn insert_marker(&mut self, marker: &str, pos: usize) {
        debug_assert!(
            !self.markers.contains_key(marker),
            "marker already used: {}",
            marker
        );
        self.markers.insert(marker.to_string(), pos);
    }

    /// Get the position of a marker
    pub fn get_pos(&self, marker: &str) -> usize {
        *self
            .markers
            .get(&marker.to_string())
            .unwrap_or_else(|| panic!("marker '{}' not found", marker))
    }

    /// Setup state
    pub fn setup_state(&mut self) -> &mut Self {
        self.append(&crate::bytecode! {
            PUSH1(0x80u64)
            PUSH1(0x40u64)
            MSTORE
        });
        self
    }

    /// Call a contract
    #[allow(clippy::too_many_arguments)]
    pub fn call<T: ToWord, U: ToWord, V: ToWord, W: ToWord, X: ToWord, Y: ToWord, Z: ToWord>(
        &mut self,
        gas: T,
        address: U,
        value: V,
        mem_in: W,
        mem_in_size: X,
        mem_out: Y,
        mem_out_size: Z,
    ) -> &mut Self {
        self.append(&crate::bytecode! {
            PUSH32(mem_out_size)
            PUSH32(mem_out)
            PUSH32(mem_in_size)
            PUSH32(mem_in)
            PUSH32(value)
            PUSH32(address)
            PUSH32(gas)
            CALL
        });
        self
    }

<<<<<<< HEAD
    /// Generate the disassembly
=======
    /// Balance
    pub fn balance<T: ToWord>(&mut self, address: T) -> &mut Self {
        self.append(&crate::bytecode! {
            PUSH20(address)
            BALANCE
        });
        self
    }

    /// mstore
    pub fn mstore<T: ToWord, U: ToWord>(&mut self, offset: T, value: U) -> &mut Self {
        self.append(&crate::bytecode! {
            PUSH32(value)
            PUSH32(offset)
            MSTORE
        });
        self
    }

    /// calldatacopy
    pub fn calldatacopy<T: ToWord, U: ToWord, V: ToWord>(
        &mut self,
        dst_offset: T,
        offset: U,
        size: V,
    ) -> &mut Self {
        self.append(&crate::bytecode! {
            PUSH32(size)
            PUSH32(offset)
            PUSH32(dst_offset)
            CALLDATACOPY
        });
        self
    }

    /// return
    pub fn return_bytecode<T: ToWord, U: ToWord>(&mut self, offset: T, size: U) -> &mut Self {
        self.append(&crate::bytecode! {
            PUSH32(size)
            PUSH32(offset)
            RETURN
        });
        self
    }

    /// Generate the diassembly
>>>>>>> 6b890d53
    pub fn disasm(&self) -> String {
        let mut asm = String::new();
        for op in self.iter() {
            asm.push_str(&op.to_string());
            asm.push('\n');
        }
        asm
    }

    /// Append asm
    pub fn append_asm(&mut self, op: &str) -> Result<(), Error> {
        match OpcodeWithData::from_str(op)? {
            OpcodeWithData::Opcode(op) => self.write_op(op),
            OpcodeWithData::Push(n, value) => self.push(n, value),
        };
        Ok(())
    }

    /// Append an opcode
    pub fn append_op(&mut self, op: OpcodeWithData) -> &mut Self {
        match op {
            OpcodeWithData::Opcode(opcode) => {
                self.write_op(opcode);
            }
            OpcodeWithData::Push(n, word) => {
                self.push(n, word);
            }
        }
        self
    }

    /// create iterator
    pub fn iter(&self) -> BytecodeIterator<'_> {
        BytecodeIterator(self.code.iter())
    }
}

/// An ASM entry
#[derive(Clone, PartialEq, Eq)]
pub enum OpcodeWithData {
    /// A non-push opcode
    Opcode(OpcodeId),
    /// A push opcode
    Push(u8, Word),
}

impl OpcodeWithData {
    /// get the opcode
    pub fn opcode(&self) -> OpcodeId {
        match self {
            OpcodeWithData::Opcode(op) => *op,
            OpcodeWithData::Push(n, _) => OpcodeId::push_n(*n).expect("valid push size"),
        }
    }
}

impl FromStr for OpcodeWithData {
    type Err = Error;

    #[allow(clippy::manual_range_contains)]
    fn from_str(op: &str) -> Result<Self, Self::Err> {
        let err = || Error::InvalidAsmError(op.to_string());
        if let Some(push) = op.strip_prefix("PUSH") {
            let n_value: Vec<_> = push.splitn(3, ['(', ')']).collect();
            let n = n_value[0].parse::<u8>().map_err(|_| err())?;
            if n < 1 || n > 32 {
                return Err(err());
            }
            let value = if n_value[1].starts_with("0x") {
                Word::from_str_radix(&n_value[1][2..], 16)
            } else {
                Word::from_str_radix(n_value[1], 10)
            }
            .map_err(|_| err())?;
            Ok(OpcodeWithData::Push(n, value))
        } else {
            let opcode = OpcodeId::from_str(op).map_err(|_| err())?;
            Ok(OpcodeWithData::Opcode(opcode))
        }
    }
}

impl ToString for OpcodeWithData {
    fn to_string(&self) -> String {
        match self {
            OpcodeWithData::Opcode(opcode) => format!("{:?}", opcode),
            OpcodeWithData::Push(n, word) => format!("PUSH{}({})", n, word),
        }
    }
}

/// Iterator over the bytecode to retrieve individual opcodes
pub struct BytecodeIterator<'a>(std::slice::Iter<'a, BytecodeElement>);
impl<'a> Iterator for BytecodeIterator<'a> {
    type Item = OpcodeWithData;

    fn next(&mut self) -> Option<Self::Item> {
        self.0.next().map(|byte| {
            let op = OpcodeId::from(byte.value);
            if op.is_push() {
                let n = op.data_len();
                let mut value = vec![0u8; n];
                for value_byte in value.iter_mut() {
                    *value_byte = self.0.next().unwrap().value;
                }
                OpcodeWithData::Push(n as u8, Word::from(value.as_slice()))
            } else {
                OpcodeWithData::Opcode(op)
            }
        })
    }
}

impl From<Vec<u8>> for Bytecode {
    fn from(input: Vec<u8>) -> Self {
        let mut code = Bytecode::default();

        let mut input_iter = input.iter();
        while let Some(byte) = input_iter.next() {
            let op = OpcodeId::from(*byte);
            code.write_op(op);
            if op.is_push() {
                let n = op.postfix().expect("opcode with postfix");
                for _ in 0..n {
                    match input_iter.next() {
                        Some(v) => {
                            code.write(*v, false);
                        }
                        None => {
                            // out of boundary is allowed
                            // see also: https://github.com/ethereum/go-ethereum/blob/997f1c4f0abcd78f645e6e7ced6db4b42ad59c9d/core/vm/analysis.go#L65
                            break;
                        }
                    }
                }
            }
        }

        code
    }
}

/// EVM code macro
#[macro_export]
macro_rules! bytecode {
    ($($args:tt)*) => {{
        let mut code = $crate::bytecode::Bytecode::default();
        $crate::bytecode_internal!(code, $($args)*);
        code
    }};
}

#[macro_export]
#[doc(hidden)]
macro_rules! bytecode_internal {
    // Nothing left to do
    ($code:ident, ) => {};
    // PUSHX op codes
    ($code:ident, $x:ident ($v:expr) $($rest:tt)*) => {{
        debug_assert!($crate::evm_types::OpcodeId::$x.is_push(), "invalid push");
        let n = $crate::evm_types::OpcodeId::$x.postfix().expect("opcode with postfix");
        $code.push(n, $v);
        $crate::bytecode_internal!($code, $($rest)*);
    }};
    // Default opcode without any inputs
    ($code:ident, $x:ident $($rest:tt)*) => {{
        debug_assert!(!$crate::evm_types::OpcodeId::$x.is_push(), "invalid push");
        $code.write_op($crate::evm_types::OpcodeId::$x);
        $crate::bytecode_internal!($code, $($rest)*);
    }};
    // Marker
    ($code:ident, #[$marker:tt] $($rest:tt)*) => {{
        $code.add_marker(stringify!($marker).to_string());
        $crate::bytecode_internal!($code, $($rest)*);
    }};
    // Function calls
    ($code:ident, .$function:ident ($($args:expr),* $(,)?) $($rest:tt)*) => {{
        $code.$function($($args,)*);
        $crate::bytecode_internal!($code, $($rest)*);
    }};
}

#[cfg(test)]
mod tests {
    use super::*;
    use crate::Bytecode;
    use std::str::FromStr;

    #[test]
    fn test_bytecode_roundtrip() {
        let code = bytecode! {
            PUSH8(0x123)
            POP
            PUSH24(0x321)
            PUSH32(0x432)
            MUL
            CALLVALUE
            CALLER
            POP
            POP
            POP
            STOP
        };
        assert_eq!(Bytecode::try_from(code.to_vec()).unwrap(), code);
    }

    #[test]
    fn test_asm_disasm() {
        let code = bytecode! {
            PUSH1(5)
            PUSH2(0xa)
            MUL
            STOP
        };
        let mut code2 = Bytecode::default();
        code.iter()
            .map(|op| op.to_string())
            .map(|op| OpcodeWithData::from_str(&op).unwrap())
            .for_each(|op| {
                code2.append_op(op);
            });

        assert_eq!(code.code, code2.code);
    }
}<|MERGE_RESOLUTION|>--- conflicted
+++ resolved
@@ -174,9 +174,6 @@
         self
     }
 
-<<<<<<< HEAD
-    /// Generate the disassembly
-=======
     /// Balance
     pub fn balance<T: ToWord>(&mut self, address: T) -> &mut Self {
         self.append(&crate::bytecode! {
@@ -223,7 +220,6 @@
     }
 
     /// Generate the diassembly
->>>>>>> 6b890d53
     pub fn disasm(&self) -> String {
         let mut asm = String::new();
         for op in self.iter() {
