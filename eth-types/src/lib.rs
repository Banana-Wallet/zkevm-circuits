//! Ethereum and Evm types used to deserialize responses from web3 / geth.

#![cfg_attr(docsrs, feature(doc_cfg))]
// Temporary until we have more of the crate implemented.
#![allow(dead_code)]
#![allow(incomplete_features)]
// We want to have UPPERCASE idents sometimes.
#![allow(non_snake_case)]
#![allow(incomplete_features)]
// Catch documentation errors caused by code changes.
#![deny(rustdoc::broken_intra_doc_links)]
// GasCost is used as type parameter
#![feature(adt_const_params)]
#![feature(lazy_cell)]
#![deny(missing_docs)]
//#![deny(unsafe_code)] Allowed now until we find a
// better way to handle downcasting from Operation into it's variants.
#![allow(clippy::upper_case_acronyms)] // Too pedantic

#[macro_use]
pub mod macros;
#[macro_use]
pub mod error;
#[macro_use]
pub mod bytecode;
pub mod evm_types;
pub mod geth_types;
pub mod l2_types;
pub mod sign_types;

pub use bytecode::Bytecode;
pub use error::Error;
use halo2_base::utils::ScalarField;
use halo2_proofs::halo2curves::{bn256::Fr, group::ff::PrimeField};

use crate::evm_types::{Gas, GasCost, OpcodeId, ProgramCounter};
use ethers_core::types;
pub use ethers_core::{
    abi::ethereum_types::{BigEndianHash, U512},
    types::{
        transaction::{eip2930::AccessList, response::Transaction},
        Address, Block, Bytes, Signature, H160, H256, H64, U256, U64,
    },
};
use serde::{de, Deserialize, Deserializer, Serialize};
use std::{
    collections::HashMap,
    fmt,
    fmt::{Display, Formatter},
    str::FromStr,
    sync::LazyLock,
};

#[cfg(feature = "enable-memory")]
use crate::evm_types::Memory;
#[cfg(feature = "enable-stack")]
use crate::evm_types::Stack;
#[cfg(feature = "enable-storage")]
use crate::evm_types::Storage;

/// Trait used to reduce verbosity with the declaration of the [`Field`]
/// trait and its repr.
pub trait Field:
<<<<<<< HEAD
    FieldExt
    + Halo2Field
    + PrimeField<Repr = [u8; 32]>
    + hash_circuit::hash::Hashable
    + std::convert::From<Fr>
    + std::hash::Hash
=======
    PrimeField<Repr = [u8; 32]> + hash_circuit::hash::Hashable + std::convert::From<Fr> + ScalarField
>>>>>>> fb271ea6
{
    /// Re-expose zero element as a function
    fn zero() -> Self {
        Self::ZERO
    }

    /// Re-expose one element as a function
    fn one() -> Self {
        Self::ONE
    }

    /// Expose the lower 128 bits
    fn get_lower_128(&self) -> u128 {
        u128::from_le_bytes(self.to_repr().as_ref()[..16].try_into().unwrap())
    }
}

// Impl custom `Field` trait for BN256 Fr to be used and consistent with the
// rest of the workspace.
impl Field for Fr {}

// Impl custom `Field` trait for BN256 Fq to be used and consistent with the
// rest of the workspace.
// impl Field for Fq {}

/// Trait used to define types that can be converted to a 256 bit scalar value.
pub trait ToScalar<F> {
    /// Convert the type to a scalar value.
    fn to_scalar(&self) -> Option<F>;
}

/// Trait used to convert a type to a [`Word`].
pub trait ToWord {
    /// Convert the type to a [`Word`].
    fn to_word(&self) -> Word;
}

/// Trait used to convert a type to a [`Address`].
pub trait ToAddress {
    /// Convert the type to a [`Address`].
    fn to_address(&self) -> Address;
}

/// Trait used do convert a scalar value to a 32 byte array in big endian.
pub trait ToBigEndian {
    /// Convert the value to a 32 byte array in big endian.
    fn to_be_bytes(&self) -> [u8; 32];
}

/// Trait used to convert a scalar value to a 32 byte array in little endian.
pub trait ToLittleEndian {
    /// Convert the value to a 32 byte array in little endian.
    fn to_le_bytes(&self) -> [u8; 32];
}

/// Trait used to convert a scalar value to a 16x u16 array in little endian.
pub trait ToU16LittleEndian {
    /// Convert the value to a 16x u16 array in little endian.
    fn to_le_u16_array(&self) -> [u16; 16];
}

// We use our own declaration of another U256 in order to implement a custom
// deserializer that can parse U256 when returned by structLogs fields in geth
// debug_trace* methods, which don't contain the `0x` prefix.
#[allow(clippy::all)]
mod uint_types {
    uint::construct_uint! {
        /// 256-bit unsigned integer.
        pub struct DebugU256(4);
    }
}
pub use uint_types::DebugU256;

impl<'de> Deserialize<'de> for DebugU256 {
    fn deserialize<D>(deserializer: D) -> Result<DebugU256, D::Error>
    where
        D: serde::Deserializer<'de>,
    {
        let s = String::deserialize(deserializer)?;
        DebugU256::from_str(&s).map_err(de::Error::custom)
    }
}

impl<F: Field> ToScalar<F> for DebugU256 {
    fn to_scalar(&self) -> Option<F> {
        let mut bytes = [0u8; 32];
        self.to_little_endian(&mut bytes);
        F::from_repr(bytes).into()
    }
}

impl ToBigEndian for DebugU256 {
    /// Encode the value as byte array in big endian.
    fn to_be_bytes(&self) -> [u8; 32] {
        let mut bytes = [0u8; 32];
        self.to_big_endian(&mut bytes);
        bytes
    }
}

impl ToWord for DebugU256 {
    fn to_word(&self) -> Word {
        U256(self.0)
    }
}

/// Ethereum Word (256 bits).
pub type Word = U256;

impl ToBigEndian for U256 {
    /// Encode the value as byte array in big endian.
    fn to_be_bytes(&self) -> [u8; 32] {
        let mut bytes = [0u8; 32];
        self.to_big_endian(&mut bytes);
        bytes
    }
}

impl ToLittleEndian for U256 {
    /// Encode the value as byte array in little endian.
    fn to_le_bytes(&self) -> [u8; 32] {
        let mut bytes = [0u8; 32];
        self.to_little_endian(&mut bytes);
        bytes
    }
}

impl ToU16LittleEndian for U256 {
    /// Encode the value as 16x u16 array in little endian.
    ///
    /// eg. 0xaabb_ccdd_eeff_0011_2233_4455_6677_8899_bbaa_ddcc_ffee_1100_3322_5544_7766_9988
    /// -> [
    ///     0x9988, 0x7766, 0x5544, 0x3322, 0x1100, 0xffee, 0xddcc, 0xbbaa,
    ///     0x8899, 0x6677, 0x4455, 0x2233, 0x0011, 0xeeff, 0xccdd, 0xaabb,
    ///   ]
    fn to_le_u16_array(&self) -> [u16; 16] {
        let mut u16_array: [u16; 16] = [0; 16];
        for (idx, u64_cell) in self.0.into_iter().enumerate() {
            u16_array[idx * 4] = (u64_cell & 0xffff) as u16;
            u16_array[idx * 4 + 1] = ((u64_cell >> 16) & 0xffff) as u16;
            u16_array[idx * 4 + 2] = ((u64_cell >> 32) & 0xffff) as u16;
            u16_array[idx * 4 + 3] = ((u64_cell >> 48) & 0xffff) as u16;
        }
        u16_array
    }
}

impl<F: Field> ToScalar<F> for U256 {
    fn to_scalar(&self) -> Option<F> {
        let mut bytes = [0u8; 32];
        self.to_little_endian(&mut bytes);
        F::from_repr(bytes).into()
    }
}

impl ToAddress for U256 {
    fn to_address(&self) -> Address {
        Address::from_slice(&self.to_be_bytes()[12..])
    }
}

/// Ethereum Hash (256 bits).
pub type Hash = types::H256;

impl ToWord for Hash {
    fn to_word(&self) -> Word {
        Word::from(self.as_bytes())
    }
}

impl ToWord for Address {
    fn to_word(&self) -> Word {
        let mut bytes = [0u8; 32];
        bytes[32 - Self::len_bytes()..].copy_from_slice(self.as_bytes());
        Word::from(bytes)
    }
}

impl ToWord for bool {
    fn to_word(&self) -> Word {
        if *self {
            Word::one()
        } else {
            Word::zero()
        }
    }
}

impl ToWord for u64 {
    fn to_word(&self) -> Word {
        Word::from(*self)
    }
}

impl ToWord for u128 {
    fn to_word(&self) -> Word {
        Word::from(*self)
    }
}

impl ToWord for usize {
    fn to_word(&self) -> Word {
        u64::try_from(*self)
            .expect("usize bigger than u64")
            .to_word()
    }
}

impl ToWord for i32 {
    fn to_word(&self) -> Word {
        let value = Word::from(self.unsigned_abs() as u64);
        if self.is_negative() {
            value.overflowing_neg().0
        } else {
            value
        }
    }
}

impl ToWord for Word {
    fn to_word(&self) -> Word {
        *self
    }
}

impl<F: Field> ToScalar<F> for Address {
    fn to_scalar(&self) -> Option<F> {
        let mut bytes = [0u8; 32];
        bytes[32 - Self::len_bytes()..].copy_from_slice(self.as_bytes());
        bytes.reverse();
        F::from_repr(bytes).into()
    }
}

impl<F: Field> ToScalar<F> for bool {
    fn to_scalar(&self) -> Option<F> {
        self.to_word().to_scalar()
    }
}

impl<F: Field> ToScalar<F> for u64 {
    fn to_scalar(&self) -> Option<F> {
        Some(F::from(*self))
    }
}

impl<F: Field> ToScalar<F> for usize {
    fn to_scalar(&self) -> Option<F> {
        u64::try_from(*self).ok().map(F::from)
    }
}

/// Code hash related
/// the empty keccak code hash
pub static KECCAK_CODE_HASH_EMPTY: LazyLock<Hash> = LazyLock::new(|| {
    Hash::from_str("0xc5d2460186f7233c927e7db2dcc703c0e500b653ca82273b7bfad8045d85a470").unwrap()
});
/// the empty poseidon code hash
pub static POSEIDON_CODE_HASH_EMPTY: LazyLock<Hash> = LazyLock::new(|| {
    Hash::from_str("0x2098f5fb9e239eab3ceac3f27b81e481dc3124d55ffed523a839ee8446b64864").unwrap()
});
/// Struct used to define the storage proof
#[derive(Debug, Default, Clone, PartialEq, Eq, Deserialize)]
pub struct StorageProof {
    /// Storage key
    pub key: U256,
    /// Storage Value
    pub value: U256,
    /// Storage proof: rlp-encoded trie nodes from root to value.
    pub proof: Vec<Bytes>,
}

/// Struct used to define the result of `eth_getProof` call
#[derive(Debug, Default, Clone, PartialEq, Eq, Deserialize)]
#[serde(rename_all = "camelCase")]
pub struct EIP1186ProofResponse {
    /// Account address
    pub address: Address,
    /// The balance of the account
    pub balance: U256,
    /// The keccak hash of the code of the account
    #[serde(default)]
    pub keccak_code_hash: H256,
    /// The poseidon hash of the code of the account
    #[serde(alias = "poseidonCodeHash")]
    pub code_hash: H256,
    /// Size of the code, i.e. code length
    #[serde(default)]
    pub code_size: U256,
    /// The nonce of the account
    pub nonce: U256,
    /// SHA3 of the StorageRoot
    pub storage_hash: H256,
    /// Array of rlp-serialized MerkleTree-Nodes
    pub account_proof: Vec<Bytes>,
    /// Array of storage-entries as requested
    pub storage_proof: Vec<StorageProof>,
}

#[derive(Deserialize)]
#[doc(hidden)]
struct GethExecStepInternal {
    pc: ProgramCounter,
    op: OpcodeId,
    gas: Gas,
    #[serde(default)]
    refund: Gas,
    #[serde(rename = "gasCost")]
    gas_cost: GasCost,
    depth: u16,
    error: Option<GethExecError>,
    // stack is in hex 0x prefixed
    #[cfg(feature = "enable-stack")]
    #[serde(default)]
    stack: Vec<DebugU256>,
    // memory is in chunks of 32 bytes, in hex
    #[cfg(feature = "enable-memory")]
    #[serde(default)]
    memory: Vec<DebugU256>,
    // storage is hex -> hex
    #[cfg(feature = "enable-storage")]
    #[serde(default)]
    storage: HashMap<DebugU256, DebugU256>,
}

/// The execution step type returned by geth RPC debug_trace* methods.
/// Corresponds to `StructLogRes` in `go-ethereum/internal/ethapi/api.go`.
#[derive(Clone, Eq, PartialEq, Serialize)]
#[doc(hidden)]
pub struct GethExecStep {
    pub pc: ProgramCounter,
    pub op: OpcodeId,
    pub gas: Gas,
    pub gas_cost: GasCost,
    pub refund: Gas,
    pub depth: u16,
    pub error: Option<GethExecError>,
    // stack is in hex 0x prefixed
    #[cfg(feature = "enable-stack")]
    pub stack: Stack,
    // memory is in chunks of 32 bytes, in hex
    #[cfg(feature = "enable-memory")]
    pub memory: Memory,
    // storage is hex -> hex
    #[cfg(feature = "enable-storage")]
    pub storage: Storage,
}

/// Errors of StructLogger Result from Geth
#[derive(Debug, Copy, Clone, Eq, PartialEq)]
pub enum GethExecError {
    /// out of gas
    OutOfGas,
    /// contract creation code storage out of gas
    CodeStoreOutOfGas,
    /// max call depth exceeded
    Depth,
    /// insufficient balance for transfer
    InsufficientBalance,
    /// contract address collision
    ContractAddressCollision,
    /// execution reverted
    ExecutionReverted,
    /// max initcode size exceeded
    MaxInitCodeSizeExceeded,
    /// max code size exceeded
    MaxCodeSizeExceeded,
    /// invalid jump destination
    InvalidJump,
    /// write protection
    WriteProtection,
    /// return data out of bounds
    ReturnDataOutOfBounds,
    /// gas uint64 overflow
    GasUintOverflow,
    /// invalid code: must not begin with 0xef
    InvalidCode,
    /// nonce uint64 overflow
    NonceUintOverflow,
    /// stack underflow
    StackUnderflow {
        /// stack length
        stack_len: u64,
        /// required length
        required: u64,
    },
    /// stack limit reached
    StackOverflow {
        /// stack length
        stack_len: u64,
        /// stack limit
        limit: u64,
    },
    /// invalid opcode
    InvalidOpcode(OpcodeId),
}

impl GethExecError {
    /// Returns the error as a string constant.
    pub fn error(self) -> &'static str {
        match self {
            GethExecError::OutOfGas => "out of gas",
            GethExecError::CodeStoreOutOfGas => "contract creation code storage out of gas",
            GethExecError::Depth => "max call depth exceeded",
            GethExecError::InsufficientBalance => "insufficient balance for transfer",
            GethExecError::ContractAddressCollision => "contract address collision",
            GethExecError::ExecutionReverted => "execution reverted",
            GethExecError::MaxInitCodeSizeExceeded => "max initcode size exceeded",
            GethExecError::MaxCodeSizeExceeded => "max code size exceeded",
            GethExecError::InvalidJump => "invalid jump destination",
            GethExecError::WriteProtection => "write protection",
            GethExecError::ReturnDataOutOfBounds => "return data out of bounds",
            GethExecError::GasUintOverflow => "gas uint64 overflow",
            GethExecError::InvalidCode => "invalid code: must not begin with 0xef",
            GethExecError::NonceUintOverflow => "nonce uint64 overflow",
            GethExecError::StackUnderflow { .. } => "stack underflow",
            GethExecError::StackOverflow { .. } => "stack limit reached",
            GethExecError::InvalidOpcode(_) => "invalid opcode",
        }
    }
}

impl Display for GethExecError {
    fn fmt(&self, f: &mut Formatter<'_>) -> fmt::Result {
        match self {
            GethExecError::StackUnderflow {
                stack_len,
                required,
            } => {
                write!(f, "stack underflow ({stack_len} <=> {required})")
            }
            GethExecError::StackOverflow { stack_len, limit } => {
                write!(f, "stack limit reached {stack_len} ({limit})")
            }
            GethExecError::InvalidOpcode(op) => {
                write!(f, "invalid opcode: {op}")
            }
            _ => f.write_str(self.error()),
        }
    }
}

impl Serialize for GethExecError {
    fn serialize<S>(&self, serializer: S) -> Result<S::Ok, S::Error>
    where
        S: serde::Serializer,
    {
        // We serialize the error as a string constant.
        serializer.serialize_str(self.error())
    }
}

impl<'de> Deserialize<'de> for GethExecError {
    fn deserialize<D>(deserializer: D) -> Result<Self, D::Error>
    where
        D: Deserializer<'de>,
    {
        struct GethExecErrorVisitor;

        static STACK_UNDERFLOW_RE: LazyLock<regex::Regex> =
            LazyLock::new(|| regex::Regex::new(r"^stack underflow \((\d+) <=> (\d+)\)$").unwrap());
        static STACK_OVERFLOW_RE: LazyLock<regex::Regex> =
            LazyLock::new(|| regex::Regex::new(r"^stack limit reached (\d+) \((\d+)\)$").unwrap());

        impl<'de> de::Visitor<'de> for GethExecErrorVisitor {
            type Value = GethExecError;

            fn expecting(&self, formatter: &mut Formatter) -> fmt::Result {
                write!(formatter, "a geth struct logger error string constant")
            }

            fn visit_str<E>(self, v: &str) -> Result<Self::Value, E>
            where
                E: de::Error,
            {
                let e = match v {
                    "out of gas" => GethExecError::OutOfGas,
                    "contract creation code storage out of gas" => GethExecError::CodeStoreOutOfGas,
                    "max call depth exceeded" => GethExecError::Depth,
                    "insufficient balance for transfer" => GethExecError::InsufficientBalance,
                    "contract address collision" => GethExecError::ContractAddressCollision,
                    "execution reverted" => GethExecError::ExecutionReverted,
                    "max initcode size exceeded" => GethExecError::MaxInitCodeSizeExceeded,
                    "max code size exceeded" => GethExecError::MaxCodeSizeExceeded,
                    "invalid jump destination" => GethExecError::InvalidJump,
                    "write protection" => GethExecError::WriteProtection,
                    "return data out of bounds" => GethExecError::ReturnDataOutOfBounds,
                    "gas uint64 overflow" => GethExecError::GasUintOverflow,
                    "invalid code: must not begin with 0xef" => GethExecError::InvalidCode,
                    "nonce uint64 overflow" => GethExecError::NonceUintOverflow,
                    _ if v.starts_with("stack underflow") => {
                        let caps = STACK_UNDERFLOW_RE.captures(v).unwrap();
                        let stack_len = caps.get(1).unwrap().as_str().parse::<u64>().unwrap();
                        let required = caps.get(2).unwrap().as_str().parse::<u64>().unwrap();
                        GethExecError::StackUnderflow {
                            stack_len,
                            required,
                        }
                    }
                    _ if v.starts_with("stack limit reached") => {
                        let caps = STACK_OVERFLOW_RE.captures(v).unwrap();
                        let stack_len = caps.get(1).unwrap().as_str().parse::<u64>().unwrap();
                        let limit = caps.get(2).unwrap().as_str().parse::<u64>().unwrap();
                        GethExecError::StackOverflow { stack_len, limit }
                    }
                    _ if v.starts_with("invalid opcode") => v
                        .strip_prefix("invalid opcode: ")
                        .map(|s| OpcodeId::from_str(s).unwrap())
                        .map(GethExecError::InvalidOpcode)
                        .unwrap(),
                    _ => return Err(E::invalid_value(de::Unexpected::Str(v), &self)),
                };
                Ok(e)
            }
        }

        deserializer.deserialize_str(GethExecErrorVisitor)
    }
}

// Wrapper over u8 that provides formats the byte in hex for [`fmt::Debug`].
pub(crate) struct DebugByte(pub(crate) u8);

impl fmt::Debug for DebugByte {
    fn fmt(&self, f: &mut fmt::Formatter<'_>) -> fmt::Result {
        f.write_fmt(format_args!("{:02x}", self.0))
    }
}

// Wrapper over Word reference that provides formats the word in hex for
// [`fmt::Debug`].
pub(crate) struct DebugWord<'a>(pub(crate) &'a Word);

impl<'a> fmt::Debug for DebugWord<'a> {
    fn fmt(&self, f: &mut fmt::Formatter<'_>) -> fmt::Result {
        f.write_fmt(format_args!("0x{:x}", self.0))
    }
}

impl fmt::Debug for GethExecStep {
    fn fmt(&self, f: &mut fmt::Formatter<'_>) -> fmt::Result {
        let mut f = f.debug_struct("Step");
        f.field("pc", &format_args!("0x{:04x}", self.pc.0))
            .field("op", &self.op)
            .field("gas", &format_args!("{}", self.gas.0))
            .field("gas_cost", &format_args!("{}", self.gas_cost.0))
            .field("refund", &format_args!("{}", self.refund.0))
            .field("depth", &self.depth)
            .field("error", &self.error);
        #[cfg(feature = "enable-stack")]
        f.field("stack", &self.stack);
        #[cfg(feature = "enable-memory")]
        f.field("memory", &self.memory);
        #[cfg(feature = "enable-storage")]
        f.field("storage", &self.storage);
        f.finish()
    }
}

impl<'de> Deserialize<'de> for GethExecStep {
    fn deserialize<D>(deserializer: D) -> Result<GethExecStep, D::Error>
    where
        D: serde::Deserializer<'de>,
    {
        let s = GethExecStepInternal::deserialize(deserializer)?;
        Ok(Self {
            pc: s.pc,
            op: s.op,
            gas: s.gas,
            refund: s.refund,
            gas_cost: s.gas_cost,
            depth: s.depth,
            error: s.error,
            #[cfg(feature = "enable-stack")]
            stack: Stack(s.stack.iter().map(|dw| dw.to_word()).collect::<Vec<Word>>()),
            #[cfg(feature = "enable-memory")]
            memory: Memory::from(
                s.memory
                    .iter()
                    .map(|dw| dw.to_word())
                    .collect::<Vec<Word>>(),
            ),
            #[cfg(feature = "enable-storage")]
            storage: Storage(
                s.storage
                    .iter()
                    .map(|(k, v)| (k.to_word(), v.to_word()))
                    .collect(),
            ),
        })
    }
}

/// Helper type built to deal with the weird `result` field added between
/// `GethExecutionTrace`s in `debug_traceBlockByHash` and
/// `debug_traceBlockByNumber` Geth JSON-RPC calls.
#[derive(Clone, Debug, Eq, PartialEq, Deserialize)]
#[doc(hidden)]
pub struct ResultGethExecTraces(pub Vec<ResultGethExecTrace>);

/// Helper type built to deal with the weird `result` field added between
/// `GethExecutionTrace`s in `debug_traceBlockByHash` and
/// `debug_traceBlockByNumber` Geth JSON-RPC calls.
#[derive(Clone, Debug, Eq, PartialEq, Deserialize)]
#[doc(hidden)]
pub struct ResultGethExecTrace {
    pub result: GethExecTrace,
}

/// The execution trace type returned by geth RPC debug_trace* methods.
/// Corresponds to `ExecutionResult` in `go-ethereum/internal/ethapi/api.go`.
/// The deserialization truncates the memory of each step in `struct_logs` to
/// the memory size before the expansion, so that it corresponds to the memory
/// before the step is executed.
#[derive(Deserialize, Serialize, Clone, Debug, Eq, PartialEq)]
pub struct GethExecTrace {
    /// L1 fee
    #[serde(default)]
    pub l1_fee: u64,
    /// Used gas
    pub gas: Gas,
    /// True when the transaction has failed.
    pub failed: bool,
    /// Return value of execution which is a hex encoded byte array
    #[serde(rename = "returnValue")]
    pub return_value: String,
    /// Vector of geth execution steps of the trace.
    #[serde(rename = "structLogs")]
    pub struct_logs: Vec<GethExecStep>,
    #[serde(
        rename = "accountAfter",
        default,
        deserialize_with = "parse_account_after"
    )]
    /// List of accounts' (coinbase etc) status AFTER execution
    /// Only viable for scroll mode
    pub account_after: Vec<crate::l2_types::AccountProofWrapper>,
}

fn parse_account_after<'de, D>(d: D) -> Result<Vec<crate::l2_types::AccountProofWrapper>, D::Error>
where
    D: Deserializer<'de>,
{
    Deserialize::deserialize(d).map(|x: Option<_>| x.unwrap_or_default())
}

#[derive(Clone, Debug, Eq, PartialEq, Deserialize)]
#[doc(hidden)]
pub struct ResultGethPrestateTraces(pub Vec<ResultGethPrestateTrace>);

#[derive(Clone, Debug, Eq, PartialEq, Deserialize)]
#[doc(hidden)]
pub struct ResultGethPrestateTrace {
    #[serde(rename = "txHash", default)]
    pub tx_hash: H256,
    pub result: HashMap<Address, GethPrestateTrace>,
}

/// The prestate trace returned by geth RPC debug_trace* methods.
#[derive(Deserialize, Serialize, Clone, Debug, Eq, PartialEq)]
#[serde(deny_unknown_fields)]
pub struct GethPrestateTrace {
    /// balance
    pub balance: Option<U256>,
    /// nonce
    pub nonce: Option<u64>,
    /// code
    pub code: Option<Bytes>,
    /// storage
    pub storage: Option<HashMap<U256, U256>>,
}

#[macro_export]
/// Create an [`Address`] from a hex string.  Panics on invalid input.
macro_rules! address {
    ($addr_hex:expr) => {{
        use std::str::FromStr;
        $crate::Address::from_str(&$addr_hex).expect("invalid hex Address")
    }};
}

#[macro_export]
/// Create a [`Word`] from a hex string.  Panics on invalid input.
macro_rules! word {
    ($word_hex:expr) => {
        $crate::Word::from_str_radix(&$word_hex, 16).expect("invalid hex Word")
    };
}

#[macro_export]
/// Create a [`Word`] to [`Word`] HashMap from pairs of hex strings.  Panics on
/// invalid input.
macro_rules! word_map {
    () => {
        std::collections::HashMap::new()
    };
    ($($key_hex:expr => $value_hex:expr),*) => {
        {
            std::collections::HashMap::from_iter([(
                    $(word!($key_hex), word!($value_hex)),*
            )])
        }
    }
}

#[cfg(test)]
mod tests {
    use super::*;
    use crate::evm_types::{opcode_ids::OpcodeId, stack::Stack};

    #[cfg(feature = "enable-memory")]
    use crate::evm_types::memory::Memory;

    #[test]
    fn test_to_u16_array() {
        assert_eq!(
            U256::from_str("0xaabbccddeeff00112233445566778899bbaaddccffee11003322554477669988")
                .unwrap()
                .to_le_u16_array(),
            [
                0x9988, 0x7766, 0x5544, 0x3322, 0x1100, 0xffee, 0xddcc, 0xbbaa, 0x8899, 0x6677,
                0x4455, 0x2233, 0x0011, 0xeeff, 0xccdd, 0xaabb
            ]
        );
    }

    #[test]
    fn deserialize_geth_exec_trace2() {
        let trace_json = r#"
  {
    "gas": 26809,
    "failed": false,
    "returnValue": "",
    "structLogs": [
      {
        "pc": 0,
        "op": "PUSH1",
        "gas": 22705,
        "gasCost": 3,
        "refund": 0,
        "depth": 1,
        "stack": []
      },
      {
        "pc": 163,
        "op": "SLOAD",
        "gas": 5217,
        "gasCost": 2100,
        "refund": 0,
        "depth": 1,
        "stack": [
          "0x1003e2d2",
          "0x2a",
          "0x0"
        ],
        "storage": {
          "0000000000000000000000000000000000000000000000000000000000000000": "000000000000000000000000000000000000000000000000000000000000006f"
        },
        "memory": [
          "0000000000000000000000000000000000000000000000000000000000000000",
          "0000000000000000000000000000000000000000000000000000000000000000",
          "0000000000000000000000000000000000000000000000000000000000000080"
        ]
      },
      {
        "pc": 189,
        "op": "KECCAK256",
        "gas": 178805,
        "gasCost": 42,
        "refund": 0,
        "depth": 1,
        "stack": [
            "0x3635c9adc5dea00000",
            "0x40",
            "0x0"
        ],
        "memory": [
            "000000000000000000000000b8f67472dcc25589672a61905f7fd63f09e5d470",
            "0000000000000000000000000000000000000000000000000000000000000000",
            "00000000000000000000000000000000000000000000000000000000000000a0",
            "0000000000000000000000000000000000000000000000000000000000000000",
            "00000000000000000000000000000000000000000000003635c9adc5dea00000",
            "00000000000000000000000000000000000000000000003635c9adc5dea00000"
        ]
      }
    ]
  }
        "#;
        let trace: GethExecTrace =
            serde_json::from_str(trace_json).expect("json-deserialize GethExecTrace");
        assert_eq!(
            trace,
            GethExecTrace {
                l1_fee: 0,
                gas: Gas(26809),
                failed: false,
                return_value: "".to_owned(),
                account_after: Vec::new(),
                struct_logs: vec![
                    GethExecStep {
                        pc: ProgramCounter(0),
                        op: OpcodeId::PUSH1,
                        gas: Gas(22705),
                        refund: Gas(0),
                        gas_cost: GasCost(3),
                        depth: 1,
                        error: None,
                        #[cfg(feature = "enable-stack")]
                        stack: Stack::new(),
                        #[cfg(feature = "enable-storage")]
                        storage: Storage(word_map!()),
                        #[cfg(feature = "enable-memory")]
                        memory: Memory::new(),
                    },
                    GethExecStep {
                        pc: ProgramCounter(163),
                        op: OpcodeId::SLOAD,
                        gas: Gas(5217),
                        refund: Gas(0),
                        gas_cost: GasCost(2100),
                        depth: 1,
                        error: None,
                        #[cfg(feature = "enable-stack")]
                        stack: Stack(vec![word!("0x1003e2d2"), word!("0x2a"), word!("0x0")]),
                        #[cfg(feature = "enable-storage")]
                        storage: Storage(word_map!("0x0" => "0x6f")),
                        #[cfg(feature = "enable-memory")]
                        memory: Memory::from(vec![word!("0x0"), word!("0x0"), word!("0x080")]),
                    },
                    GethExecStep {
                        pc: ProgramCounter(189),
                        op: OpcodeId::SHA3,
                        gas: Gas(178805),
                        refund: Gas(0),
                        gas_cost: GasCost(42),
                        depth: 1,
                        error: None,
                        #[cfg(feature = "enable-stack")]
                        stack: Stack(vec![
                            word!("0x3635c9adc5dea00000"),
                            word!("0x40"),
                            word!("0x0")
                        ]),
                        #[cfg(feature = "enable-storage")]
                        storage: Storage(word_map!()),
                        #[cfg(feature = "enable-memory")]
                        memory: Memory::from(vec![
                            word!(
                                "000000000000000000000000b8f67472dcc25589672a61905f7fd63f09e5d470"
                            ),
                            word!(
                                "0000000000000000000000000000000000000000000000000000000000000000"
                            ),
                            word!(
                                "00000000000000000000000000000000000000000000000000000000000000a0"
                            ),
                            word!(
                                "0000000000000000000000000000000000000000000000000000000000000000"
                            ),
                            word!(
                                "00000000000000000000000000000000000000000000003635c9adc5dea00000"
                            ),
                            word!(
                                "00000000000000000000000000000000000000000000003635c9adc5dea00000"
                            ),
                        ]),
                    }
                ],
            }
        );
    }
}

#[cfg(test)]
mod eth_types_test {
    use super::*;
    use crate::{Error, Word};
    use std::str::FromStr;

    #[test]
    fn address() {
        // Test from_str
        assert_eq!(
            Address::from_str("0x9a0C63EBb78B35D7c209aFbD299B056098b5439b").unwrap(),
            Address::from([
                154, 12, 99, 235, 183, 139, 53, 215, 194, 9, 175, 189, 41, 155, 5, 96, 152, 181,
                67, 155
            ])
        );
        assert_eq!(
            Address::from_str("9a0C63EBb78B35D7c209aFbD299B056098b5439b").unwrap(),
            Address::from([
                154, 12, 99, 235, 183, 139, 53, 215, 194, 9, 175, 189, 41, 155, 5, 96, 152, 181,
                67, 155
            ])
        );

        // Test from_str Errors
        assert_eq!(
            &format!(
                "{:?}",
                Address::from_str("0x9a0C63EBb78B35D7c209aFbD299B056098b543")
            ),
            "Err(Invalid input length)",
        );
        assert_eq!(
            &format!(
                "{:?}",
                Address::from_str("0x9a0C63EBb78B35D7c209aFbD299B056098b543XY")
            ),
            "Err(Invalid character 'X' at position 38)",
        );

        // Test to_word
        assert_eq!(
            Address::from_str("0x0000000000000000000000000000000000000001")
                .unwrap()
                .to_word(),
            Word::from(1u32),
        )
    }

    #[test]
    fn word_bytes_serialization_trip() -> Result<(), Error> {
        let first_usize = 64536usize;
        // Parsing on both ways works.
        assert_eq!(
            Word::from_little_endian(&first_usize.to_le_bytes()),
            Word::from_big_endian(&first_usize.to_be_bytes())
        );
        let addr = Word::from_little_endian(&first_usize.to_le_bytes());
        assert_eq!(addr, Word::from(first_usize));

        // Little endian export
        let mut le_obtained_usize = [0u8; 32];
        addr.to_little_endian(&mut le_obtained_usize);
        let mut le_array = [0u8; 8];
        le_array.copy_from_slice(&le_obtained_usize[0..8]);

        // Big endian export
        let mut be_array = [0u8; 8];
        let be_obtained_usize = addr.to_be_bytes();
        be_array.copy_from_slice(&be_obtained_usize[24..32]);

        assert_eq!(first_usize, usize::from_le_bytes(le_array));
        assert_eq!(first_usize, usize::from_be_bytes(be_array));

        Ok(())
    }

    #[test]
    fn word_from_str() -> Result<(), Error> {
        let word_str = "000000000000000000000000000000000000000000000000000c849c24f39248";

        let word_from_u128 = Word::from(3523505890234952u128);
        let word_from_str = Word::from_str(word_str).unwrap();

        assert_eq!(word_from_u128, word_from_str);
        Ok(())
    }

    #[test]
    fn creation_tx_into_tx_req() -> Result<(), Error> {
        let tx = &geth_types::Transaction {
            to: None,
            ..Default::default()
        };

        let req: ethers_core::types::TransactionRequest = tx.into();
        assert_eq!(req.to, None);
        Ok(())
    }
}<|MERGE_RESOLUTION|>--- conflicted
+++ resolved
@@ -61,16 +61,11 @@
 /// Trait used to reduce verbosity with the declaration of the [`Field`]
 /// trait and its repr.
 pub trait Field:
-<<<<<<< HEAD
-    FieldExt
-    + Halo2Field
-    + PrimeField<Repr = [u8; 32]>
+    PrimeField<Repr = [u8; 32]>
     + hash_circuit::hash::Hashable
     + std::convert::From<Fr>
+    + ScalarField
     + std::hash::Hash
-=======
-    PrimeField<Repr = [u8; 32]> + hash_circuit::hash::Hashable + std::convert::From<Fr> + ScalarField
->>>>>>> fb271ea6
 {
     /// Re-expose zero element as a function
     fn zero() -> Self {
