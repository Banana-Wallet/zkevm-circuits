//! Ethereum and Evm types used to deserialize responses from web3 / geth.

#![cfg_attr(docsrs, feature(doc_cfg))]
// Temporary until we have more of the crate implemented.
#![allow(dead_code)]
// We want to have UPPERCASE idents sometimes.
#![allow(non_snake_case)]
// Catch documentation errors caused by code changes.
#![deny(rustdoc::broken_intra_doc_links)]
#![deny(missing_docs)]
//#![deny(unsafe_code)] Allowed now until we find a
// better way to handle downcasting from Operation into it's variants.
#![allow(clippy::upper_case_acronyms)] // Too pedantic

#[macro_use]
pub mod macros;
#[macro_use]
pub mod error;
#[macro_use]
pub mod bytecode;
pub mod evm_types;
pub mod geth_types;
pub mod l2_types;
pub mod sign_types;

pub use bytecode::Bytecode;
pub use error::Error;
use halo2_proofs::{
    arithmetic::{Field as Halo2Field, FieldExt},
    halo2curves::{bn256::Fr, group::ff::PrimeField},
};

use crate::evm_types::{
    memory::Memory, stack::Stack, storage::Storage, Gas, GasCost, OpcodeId, ProgramCounter,
};
use ethers_core::types;
pub use ethers_core::{
    abi::ethereum_types::{BigEndianHash, U512},
    types::{
        transaction::{eip2930::AccessList, response::Transaction},
        Address, Block, Bytes, Signature, H160, H256, H64, U256, U64,
    },
};

use once_cell::sync::Lazy;
use serde::{de, Deserialize, Serialize};
use std::{collections::HashMap, fmt, str::FromStr};

/// Trait used to reduce verbosity with the declaration of the [`FieldExt`]
/// trait and its repr.
pub trait Field:
    FieldExt
    + Halo2Field
    + PrimeField<Repr = [u8; 32]>
    + hash_circuit::hash::Hashable
    + std::convert::From<Fr>
{
}

// Impl custom `Field` trait for BN256 Fr to be used and consistent with the
// rest of the workspace.
impl Field for Fr {}

// Impl custom `Field` trait for BN256 Frq to be used and consistent with the
// rest of the workspace.
// impl Field for Fq {}

/// Trait used to define types that can be converted to a 256 bit scalar value.
pub trait ToScalar<F> {
    /// Convert the type to a scalar value.
    fn to_scalar(&self) -> Option<F>;
}

/// Trait used to convert a type to a [`Word`].
pub trait ToWord {
    /// Convert the type to a [`Word`].
    fn to_word(&self) -> Word;
}

/// Trait used to convert a type to a [`Address`].
pub trait ToAddress {
    /// Convert the type to a [`Address`].
    fn to_address(&self) -> Address;
}

/// Trait used do convert a scalar value to a 32 byte array in big endian.
pub trait ToBigEndian {
    /// Convert the value to a 32 byte array in big endian.
    fn to_be_bytes(&self) -> [u8; 32];
}

/// Trait used to convert a scalar value to a 32 byte array in little endian.
pub trait ToLittleEndian {
    /// Convert the value to a 32 byte array in little endian.
    fn to_le_bytes(&self) -> [u8; 32];
}

/// Trait used to convert a scalar value to a 16x u16 array in little endian.
pub trait ToU16LittleEndian {
    /// Convert the value to a 16x u16 array in little endian.
    fn to_le_u16_array(&self) -> [u16; 16];
}

// We use our own declaration of another U256 in order to implement a custom
// deserializer that can parse U256 when returned by structLogs fields in geth
// debug_trace* methods, which don't contain the `0x` prefix.
#[allow(clippy::all)]
mod uint_types {
    uint::construct_uint! {
        /// 256-bit unsigned integer.
        pub struct DebugU256(4);
    }
}
pub use uint_types::DebugU256;

impl<'de> Deserialize<'de> for DebugU256 {
    fn deserialize<D>(deserializer: D) -> Result<DebugU256, D::Error>
    where
        D: serde::Deserializer<'de>,
    {
        let s = String::deserialize(deserializer)?;
        DebugU256::from_str(&s).map_err(de::Error::custom)
    }
}

impl<F: Field> ToScalar<F> for DebugU256 {
    fn to_scalar(&self) -> Option<F> {
        let mut bytes = [0u8; 32];
        self.to_little_endian(&mut bytes);
        F::from_repr(bytes).into()
    }
}

impl ToBigEndian for DebugU256 {
    /// Encode the value as byte array in big endian.
    fn to_be_bytes(&self) -> [u8; 32] {
        let mut bytes = [0u8; 32];
        self.to_big_endian(&mut bytes);
        bytes
    }
}

impl ToWord for DebugU256 {
    fn to_word(&self) -> Word {
        U256(self.0)
    }
}

/// Ethereum Word (256 bits).
pub type Word = U256;

impl ToBigEndian for U256 {
    /// Encode the value as byte array in big endian.
    fn to_be_bytes(&self) -> [u8; 32] {
        let mut bytes = [0u8; 32];
        self.to_big_endian(&mut bytes);
        bytes
    }
}

impl ToLittleEndian for U256 {
    /// Encode the value as byte array in little endian.
    fn to_le_bytes(&self) -> [u8; 32] {
        let mut bytes = [0u8; 32];
        self.to_little_endian(&mut bytes);
        bytes
    }
}

impl ToU16LittleEndian for U256 {
    /// Encode the value as 16x u16 array in little endian.
    ///
    /// eg. 0xaabb_ccdd_eeff_0011_2233_4455_6677_8899_bbaa_ddcc_ffee_1100_3322_5544_7766_9988
    /// -> [
    ///     0x9988, 0x7766, 0x5544, 0x3322, 0x1100, 0xffee, 0xddcc, 0xbbaa,
    ///     0x8899, 0x6677, 0x4455, 0x2233, 0x0011, 0xeeff, 0xccdd, 0xaabb,
    ///   ]
    fn to_le_u16_array(&self) -> [u16; 16] {
        let mut u16_array: [u16; 16] = [0; 16];
        for (idx, u64_cell) in self.0.into_iter().enumerate() {
            u16_array[idx * 4] = (u64_cell & 0xffff) as u16;
            u16_array[idx * 4 + 1] = ((u64_cell >> 16) & 0xffff) as u16;
            u16_array[idx * 4 + 2] = ((u64_cell >> 32) & 0xffff) as u16;
            u16_array[idx * 4 + 3] = ((u64_cell >> 48) & 0xffff) as u16;
        }
        u16_array
    }
}

impl<F: Field> ToScalar<F> for U256 {
    fn to_scalar(&self) -> Option<F> {
        let mut bytes = [0u8; 32];
        self.to_little_endian(&mut bytes);
        F::from_repr(bytes).into()
    }
}

impl ToAddress for U256 {
    fn to_address(&self) -> Address {
        Address::from_slice(&self.to_be_bytes()[12..])
    }
}

/// Ethereum Hash (256 bits).
pub type Hash = types::H256;

impl ToWord for Hash {
    fn to_word(&self) -> Word {
        Word::from(self.as_bytes())
    }
}

impl ToWord for Address {
    fn to_word(&self) -> Word {
        let mut bytes = [0u8; 32];
        bytes[32 - Self::len_bytes()..].copy_from_slice(self.as_bytes());
        Word::from(bytes)
    }
}

impl ToWord for bool {
    fn to_word(&self) -> Word {
        if *self {
            Word::one()
        } else {
            Word::zero()
        }
    }
}

impl ToWord for u64 {
    fn to_word(&self) -> Word {
        Word::from(*self)
    }
}

impl ToWord for u128 {
    fn to_word(&self) -> Word {
        Word::from(*self)
    }
}

impl ToWord for usize {
    fn to_word(&self) -> Word {
        u64::try_from(*self)
            .expect("usize bigger than u64")
            .to_word()
    }
}

impl ToWord for i32 {
    fn to_word(&self) -> Word {
        let value = Word::from(self.unsigned_abs() as u64);
        if self.is_negative() {
            value.overflowing_neg().0
        } else {
            value
        }
    }
}

impl ToWord for Word {
    fn to_word(&self) -> Word {
        *self
    }
}

impl<F: Field> ToScalar<F> for Address {
    fn to_scalar(&self) -> Option<F> {
        let mut bytes = [0u8; 32];
        bytes[32 - Self::len_bytes()..].copy_from_slice(self.as_bytes());
        bytes.reverse();
        F::from_repr(bytes).into()
    }
}

impl<F: Field> ToScalar<F> for bool {
    fn to_scalar(&self) -> Option<F> {
        self.to_word().to_scalar()
    }
}

impl<F: Field> ToScalar<F> for u64 {
    fn to_scalar(&self) -> Option<F> {
        Some(F::from(*self))
    }
}

impl<F: Field> ToScalar<F> for usize {
    fn to_scalar(&self) -> Option<F> {
        u64::try_from(*self).ok().map(F::from)
    }
}

/// Code hash related
/// the empty keccak code hash
pub static KECCAK_CODE_HASH_EMPTY: Lazy<Hash> = Lazy::new(|| {
    Hash::from_str("0xc5d2460186f7233c927e7db2dcc703c0e500b653ca82273b7bfad8045d85a470").unwrap()
});
/// the empty poseidon code hash
pub static POSEIDON_CODE_HASH_EMPTY: Lazy<Hash> = Lazy::new(|| {
    Hash::from_str("0x2098f5fb9e239eab3ceac3f27b81e481dc3124d55ffed523a839ee8446b64864").unwrap()
});
/// Struct used to define the storage proof
#[derive(Debug, Default, Clone, PartialEq, Eq, Deserialize)]
pub struct StorageProof {
    /// Storage key
    pub key: U256,
    /// Storage Value
    pub value: U256,
    /// Storage proof: rlp-encoded trie nodes from root to value.
    pub proof: Vec<Bytes>,
}

/// Struct used to define the result of `eth_getProof` call
#[derive(Debug, Default, Clone, PartialEq, Eq, Deserialize)]
#[serde(rename_all = "camelCase")]
pub struct EIP1186ProofResponse {
    /// Account address
    pub address: Address,
    /// The balance of the account
    pub balance: U256,
    /// The keccak hash of the code of the account
    #[serde(default)]
    pub keccak_code_hash: H256,
    /// The poseidon hash of the code of the account
    #[serde(alias = "poseidonCodeHash")]
    pub code_hash: H256,
    /// Size of the code, i.e. code length
    #[serde(default)]
    pub code_size: U256,
    /// The nonce of the account
    pub nonce: U256,
    /// SHA3 of the StorageRoot
    pub storage_hash: H256,
    /// Array of rlp-serialized MerkleTree-Nodes
    pub account_proof: Vec<Bytes>,
    /// Array of storage-entries as requested
    pub storage_proof: Vec<StorageProof>,
}

#[derive(Deserialize)]
#[doc(hidden)]
struct GethExecStepInternal {
    pc: ProgramCounter,
    op: OpcodeId,
    gas: Gas,
    #[serde(default)]
    refund: Gas,
    #[serde(rename = "gasCost")]
    gas_cost: GasCost,
    depth: u16,
    error: Option<String>,
    // stack is in hex 0x prefixed
    #[serde(default)]
    stack: Vec<DebugU256>,
    // memory is in chunks of 32 bytes, in hex
    #[serde(default)]
    memory: Vec<DebugU256>,
    // storage is hex -> hex
    #[serde(default)]
    storage: HashMap<DebugU256, DebugU256>,
}

/// The execution step type returned by geth RPC debug_trace* methods.
/// Corresponds to `StructLogRes` in `go-ethereum/internal/ethapi/api.go`.
#[derive(Clone, Eq, PartialEq, Serialize)]
#[doc(hidden)]
pub struct GethExecStep {
    pub pc: ProgramCounter,
    pub op: OpcodeId,
    pub gas: Gas,
    pub gas_cost: GasCost,
    pub refund: Gas,
    pub depth: u16,
    pub error: Option<String>,
    // stack is in hex 0x prefixed
    pub stack: Stack,
    // memory is in chunks of 32 bytes, in hex
    pub memory: Memory,
    // storage is hex -> hex
    pub storage: Storage,
}

// Wrapper over u8 that provides formats the byte in hex for [`fmt::Debug`].
pub(crate) struct DebugByte(pub(crate) u8);

impl fmt::Debug for DebugByte {
    fn fmt(&self, f: &mut fmt::Formatter<'_>) -> fmt::Result {
        f.write_fmt(format_args!("{:02x}", self.0))
    }
}

// Wrapper over Word reference that provides formats the word in hex for
// [`fmt::Debug`].
pub(crate) struct DebugWord<'a>(pub(crate) &'a Word);

impl<'a> fmt::Debug for DebugWord<'a> {
    fn fmt(&self, f: &mut fmt::Formatter<'_>) -> fmt::Result {
        f.write_fmt(format_args!("0x{:x}", self.0))
    }
}

impl fmt::Debug for GethExecStep {
    fn fmt(&self, f: &mut fmt::Formatter<'_>) -> fmt::Result {
        f.debug_struct("Step")
            .field("pc", &format_args!("0x{:04x}", self.pc.0))
            .field("op", &self.op)
            .field("gas", &format_args!("{}", self.gas.0))
            .field("gas_cost", &format_args!("{}", self.gas_cost.0))
            .field("refund", &format_args!("{}", self.refund.0))
            .field("depth", &self.depth)
            .field("error", &self.error)
            .field("stack", &self.stack)
            // .field("memory", &self.memory)
            .field("storage", &self.storage)
            .finish()
    }
}

impl<'de> Deserialize<'de> for GethExecStep {
    fn deserialize<D>(deserializer: D) -> Result<GethExecStep, D::Error>
    where
        D: serde::Deserializer<'de>,
    {
        let s = GethExecStepInternal::deserialize(deserializer)?;
        Ok(Self {
            pc: s.pc,
            op: s.op,
            gas: s.gas,
            refund: s.refund,
            gas_cost: s.gas_cost,
            depth: s.depth,
            error: s.error,
            stack: Stack(s.stack.iter().map(|dw| dw.to_word()).collect::<Vec<Word>>()),
            memory: Memory::from(
                s.memory
                    .iter()
                    .map(|dw| dw.to_word())
                    .collect::<Vec<Word>>(),
            ),
            storage: Storage(
                s.storage
                    .iter()
                    .map(|(k, v)| (k.to_word(), v.to_word()))
                    .collect(),
            ),
        })
    }
}

/// Helper type built to deal with the weird `result` field added between
/// `GethExecutionTrace`s in `debug_traceBlockByHash` and
/// `debug_traceBlockByNumber` Geth JSON-RPC calls.
#[derive(Clone, Debug, Eq, PartialEq, Deserialize)]
#[doc(hidden)]
pub struct ResultGethExecTraces(pub Vec<ResultGethExecTrace>);

/// Helper type built to deal with the weird `result` field added between
/// `GethExecutionTrace`s in `debug_traceBlockByHash` and
/// `debug_traceBlockByNumber` Geth JSON-RPC calls.
#[derive(Clone, Debug, Eq, PartialEq, Deserialize)]
#[doc(hidden)]
pub struct ResultGethExecTrace {
    pub result: GethExecTrace,
}

/// The execution trace type returned by geth RPC debug_trace* methods.
/// Corresponds to `ExecutionResult` in `go-ethereum/internal/ethapi/api.go`.
/// The deserialization truncates the memory of each step in `struct_logs` to
/// the memory size before the expansion, so that it corresponds to the memory
/// before the step is executed.
#[derive(Deserialize, Serialize, Clone, Debug, Eq, PartialEq)]
#[serde(deny_unknown_fields)]
pub struct GethExecTrace {
    /// L1 fee
    #[serde(default)]
    pub l1_fee: u64,
    /// Used gas
    pub gas: Gas,
    /// True when the transaction has failed.
    pub failed: bool,
    /// Return value of execution which is a hex encoded byte array
    #[serde(rename = "returnValue")]
    pub return_value: String,
    /// Vector of geth execution steps of the trace.
    #[serde(rename = "structLogs")]
    pub struct_logs: Vec<GethExecStep>,
    #[serde(rename = "accountAfter", default)]
    /// List of accounts' (coinbase etc) status AFTER execution
    /// Only viable for scroll mode
    pub account_after: Vec<crate::l2_types::AccountProofWrapper>,
    /// prestate trace
    pub prestate: Option<HashMap<Address, GethPrestateTrace>>,
<<<<<<< HEAD
=======
    /// call trace
    #[serde(rename = "callTrace")]
    pub call_trace: GethCallTrace,
>>>>>>> 8fceb1bc
}

#[derive(Clone, Debug, Eq, PartialEq, Deserialize)]
#[doc(hidden)]
pub struct ResultGethPrestateTraces(pub Vec<ResultGethPrestateTrace>);

#[derive(Clone, Debug, Eq, PartialEq, Deserialize)]
#[doc(hidden)]
pub struct ResultGethPrestateTrace {
    pub txHash: H256,
    pub result: HashMap<Address, GethPrestateTrace>,
}

/// The prestate trace returned by geth RPC debug_trace* methods.
#[derive(Deserialize, Serialize, Clone, Debug, Eq, PartialEq)]
#[serde(deny_unknown_fields)]
pub struct GethPrestateTrace {
    /// balance
    pub balance: Option<U256>,
    /// nonce
    pub nonce: Option<u64>,
    /// code
    pub code: Option<Bytes>,
    /// storage
    pub storage: Option<HashMap<U256, U256>>,
}

/// The call trace returned by geth RPC debug_trace* methods.
/// using callTracer
#[derive(Deserialize, Serialize, Clone, Debug, Eq, PartialEq)]
pub struct GethCallTrace {
    #[serde(default)]
    calls: Vec<GethCallTrace>,
    error: Option<String>,
    // from: Address,
    // gas: U256,
    // #[serde(rename = "gasUsed")]
    // gas_used: U256,
    // input: Bytes,
    // output: Bytes,
    // to: Option<Address>,
    #[serde(rename = "type")]
    call_type: String,
    // value: U256,
}

impl GethCallTrace {
    /// generate the call_is_success vec
    pub fn gen_call_is_success(&self, mut call_is_success: Vec<bool>) -> Vec<bool> {
        call_is_success.push(self.error.is_none());
        for call in &self.calls {
            call_is_success = call.gen_call_is_success(call_is_success);
        }
        call_is_success
    }
}

#[macro_export]
/// Create an [`Address`] from a hex string.  Panics on invalid input.
macro_rules! address {
    ($addr_hex:expr) => {{
        use std::str::FromStr;
        $crate::Address::from_str(&$addr_hex).expect("invalid hex Address")
    }};
}

#[macro_export]
/// Create a [`Word`] from a hex string.  Panics on invalid input.
macro_rules! word {
    ($word_hex:expr) => {
        $crate::Word::from_str_radix(&$word_hex, 16).expect("invalid hex Word")
    };
}

#[macro_export]
/// Create a [`Word`] to [`Word`] HashMap from pairs of hex strings.  Panics on
/// invalid input.
macro_rules! word_map {
    () => {
        std::collections::HashMap::new()
    };
    ($($key_hex:expr => $value_hex:expr),*) => {
        {
            std::collections::HashMap::from_iter([(
                    $(word!($key_hex), word!($value_hex)),*
            )])
        }
    }
}

#[cfg(test)]
mod tests {
    use super::*;
    use crate::evm_types::{memory::Memory, opcode_ids::OpcodeId, stack::Stack};

    #[test]
    fn test_to_u16_array() {
        assert_eq!(
            U256::from_str("0xaabbccddeeff00112233445566778899bbaaddccffee11003322554477669988")
                .unwrap()
                .to_le_u16_array(),
            [
                0x9988, 0x7766, 0x5544, 0x3322, 0x1100, 0xffee, 0xddcc, 0xbbaa, 0x8899, 0x6677,
                0x4455, 0x2233, 0x0011, 0xeeff, 0xccdd, 0xaabb
            ]
        );
    }

    #[test]
    fn deserialize_geth_exec_trace2() {
        let trace_json = r#"
  {
    "gas": 26809,
    "failed": false,
    "returnValue": "",
    "structLogs": [
      {
        "pc": 0,
        "op": "PUSH1",
        "gas": 22705,
        "gasCost": 3,
        "refund": 0,
        "depth": 1,
        "stack": []
      },
      {
        "pc": 163,
        "op": "SLOAD",
        "gas": 5217,
        "gasCost": 2100,
        "refund": 0,
        "depth": 1,
        "stack": [
          "0x1003e2d2",
          "0x2a",
          "0x0"
        ],
        "storage": {
          "0000000000000000000000000000000000000000000000000000000000000000": "000000000000000000000000000000000000000000000000000000000000006f"
        },
        "memory": [
          "0000000000000000000000000000000000000000000000000000000000000000",
          "0000000000000000000000000000000000000000000000000000000000000000",
          "0000000000000000000000000000000000000000000000000000000000000080"
        ]
      },
      {
        "pc": 189,
        "op": "KECCAK256",
        "gas": 178805,
        "gasCost": 42,
        "refund": 0,
        "depth": 1,
        "stack": [
            "0x3635c9adc5dea00000",
            "0x40",
            "0x0"
        ],
        "memory": [
            "000000000000000000000000b8f67472dcc25589672a61905f7fd63f09e5d470",
            "0000000000000000000000000000000000000000000000000000000000000000",
            "00000000000000000000000000000000000000000000000000000000000000a0",
            "0000000000000000000000000000000000000000000000000000000000000000",
            "00000000000000000000000000000000000000000000003635c9adc5dea00000",
            "00000000000000000000000000000000000000000000003635c9adc5dea00000"
        ]
      }
    ],
    "callTrace": {
      "calls": [],
      "error": null,
      "type": "CALL"
    }
  }
        "#;
        let trace: GethExecTrace =
            serde_json::from_str(trace_json).expect("json-deserialize GethExecTrace");
        assert_eq!(
            trace,
            GethExecTrace {
                l1_fee: 0,
                gas: Gas(26809),
                failed: false,
                return_value: "".to_owned(),
                account_after: Vec::new(),
                struct_logs: vec![
                    GethExecStep {
                        pc: ProgramCounter(0),
                        op: OpcodeId::PUSH1,
                        gas: Gas(22705),
                        refund: Gas(0),
                        gas_cost: GasCost(3),
                        depth: 1,
                        error: None,
                        stack: Stack::new(),
                        storage: Storage(word_map!()),
                        memory: Memory::new(),
                    },
                    GethExecStep {
                        pc: ProgramCounter(163),
                        op: OpcodeId::SLOAD,
                        gas: Gas(5217),
                        refund: Gas(0),
                        gas_cost: GasCost(2100),
                        depth: 1,
                        error: None,
                        stack: Stack(vec![word!("0x1003e2d2"), word!("0x2a"), word!("0x0")]),
                        storage: Storage(word_map!("0x0" => "0x6f")),
                        memory: Memory::from(vec![word!("0x0"), word!("0x0"), word!("0x080")]),
                    },
                    GethExecStep {
                        pc: ProgramCounter(189),
                        op: OpcodeId::SHA3,
                        gas: Gas(178805),
                        refund: Gas(0),
                        gas_cost: GasCost(42),
                        depth: 1,
                        error: None,
                        stack: Stack(vec![
                            word!("0x3635c9adc5dea00000"),
                            word!("0x40"),
                            word!("0x0")
                        ]),
                        storage: Storage(word_map!()),
                        memory: Memory::from(vec![
                            word!(
                                "000000000000000000000000b8f67472dcc25589672a61905f7fd63f09e5d470"
                            ),
                            word!(
                                "0000000000000000000000000000000000000000000000000000000000000000"
                            ),
                            word!(
                                "00000000000000000000000000000000000000000000000000000000000000a0"
                            ),
                            word!(
                                "0000000000000000000000000000000000000000000000000000000000000000"
                            ),
                            word!(
                                "00000000000000000000000000000000000000000000003635c9adc5dea00000"
                            ),
                            word!(
                                "00000000000000000000000000000000000000000000003635c9adc5dea00000"
                            ),
                        ]),
                    }
                ],
                prestate: None,
<<<<<<< HEAD
=======
                call_trace: GethCallTrace {
                    calls: Vec::new(),
                    error: None,
                    call_type: "CALL".to_string(),
                }
>>>>>>> 8fceb1bc
            }
        );
    }
}

#[cfg(test)]
mod eth_types_test {
    use super::*;
    use crate::{Error, Word};
    use std::str::FromStr;

    #[test]
    fn address() {
        // Test from_str
        assert_eq!(
            Address::from_str("0x9a0C63EBb78B35D7c209aFbD299B056098b5439b").unwrap(),
            Address::from([
                154, 12, 99, 235, 183, 139, 53, 215, 194, 9, 175, 189, 41, 155, 5, 96, 152, 181,
                67, 155
            ])
        );
        assert_eq!(
            Address::from_str("9a0C63EBb78B35D7c209aFbD299B056098b5439b").unwrap(),
            Address::from([
                154, 12, 99, 235, 183, 139, 53, 215, 194, 9, 175, 189, 41, 155, 5, 96, 152, 181,
                67, 155
            ])
        );

        // Test from_str Errors
        assert_eq!(
            &format!(
                "{:?}",
                Address::from_str("0x9a0C63EBb78B35D7c209aFbD299B056098b543")
            ),
            "Err(Invalid input length)",
        );
        assert_eq!(
            &format!(
                "{:?}",
                Address::from_str("0x9a0C63EBb78B35D7c209aFbD299B056098b543XY")
            ),
            "Err(Invalid character 'X' at position 38)",
        );

        // Test to_word
        assert_eq!(
            Address::from_str("0x0000000000000000000000000000000000000001")
                .unwrap()
                .to_word(),
            Word::from(1u32),
        )
    }

    #[test]
    fn word_bytes_serialization_trip() -> Result<(), Error> {
        let first_usize = 64536usize;
        // Parsing on both ways works.
        assert_eq!(
            Word::from_little_endian(&first_usize.to_le_bytes()),
            Word::from_big_endian(&first_usize.to_be_bytes())
        );
        let addr = Word::from_little_endian(&first_usize.to_le_bytes());
        assert_eq!(addr, Word::from(first_usize));

        // Little endian export
        let mut le_obtained_usize = [0u8; 32];
        addr.to_little_endian(&mut le_obtained_usize);
        let mut le_array = [0u8; 8];
        le_array.copy_from_slice(&le_obtained_usize[0..8]);

        // Big endian export
        let mut be_array = [0u8; 8];
        let be_obtained_usize = addr.to_be_bytes();
        be_array.copy_from_slice(&be_obtained_usize[24..32]);

        assert_eq!(first_usize, usize::from_le_bytes(le_array));
        assert_eq!(first_usize, usize::from_be_bytes(be_array));

        Ok(())
    }

    #[test]
    fn word_from_str() -> Result<(), Error> {
        let word_str = "000000000000000000000000000000000000000000000000000c849c24f39248";

        let word_from_u128 = Word::from(3523505890234952u128);
        let word_from_str = Word::from_str(word_str).unwrap();

        assert_eq!(word_from_u128, word_from_str);
        Ok(())
    }

    #[test]
    fn creation_tx_into_tx_req() -> Result<(), Error> {
        let tx = &geth_types::Transaction {
            to: None,
            ..Default::default()
        };

        let req: ethers_core::types::TransactionRequest = tx.into();
        assert_eq!(req.to, None);
        Ok(())
    }
}<|MERGE_RESOLUTION|>--- conflicted
+++ resolved
@@ -492,12 +492,9 @@
     pub account_after: Vec<crate::l2_types::AccountProofWrapper>,
     /// prestate trace
     pub prestate: Option<HashMap<Address, GethPrestateTrace>>,
-<<<<<<< HEAD
-=======
     /// call trace
     #[serde(rename = "callTrace")]
     pub call_trace: GethCallTrace,
->>>>>>> 8fceb1bc
 }
 
 #[derive(Clone, Debug, Eq, PartialEq, Deserialize)]
@@ -745,14 +742,11 @@
                     }
                 ],
                 prestate: None,
-<<<<<<< HEAD
-=======
                 call_trace: GethCallTrace {
                     calls: Vec::new(),
                     error: None,
                     call_type: "CALL".to_string(),
                 }
->>>>>>> 8fceb1bc
             }
         );
     }
