//! Module which contains all the RPC calls that are needed at any point to
//! query a Geth node in order to get a Block, Tx or Trace info.

use crate::Error;
use eth_types::{
    Address, Block, Bytes, EIP1186ProofResponse, GethExecTrace, GethPrestateTrace, Hash,
    ResultGethExecTraces, ResultGethPrestateTraces, Transaction, Word, H256, U64,
};
pub use ethers_core::types::BlockNumber;
use ethers_providers::JsonRpcClient;
use serde::Serialize;
use serde_json::json;
use std::collections::HashMap;

use crate::util::GETH_TRACE_CHECK_LEVEL;

/// Serialize a type.
///
/// # Panics
///
/// If the type returns an error during serialization.
pub fn serialize<T: serde::Serialize>(t: &T) -> serde_json::Value {
    serde_json::to_value(t).expect("Types never fail to serialize.")
}

fn merge_json_object(a: &mut serde_json::Value, b: serde_json::Value) {
    if let serde_json::Value::Object(a) = a {
        if let serde_json::Value::Object(b) = b {
            for (k, v) in b {
                merge_json_object(a.entry(k.clone()).or_insert(serde_json::Value::Null), v);
            }
            return;
        }
    }
    *a = b;
}

#[derive(Serialize)]
#[doc(hidden)]
pub(crate) struct GethLoggerConfig {
    /// enable memory capture
    #[serde(rename = "EnableMemory")]
    enable_memory: bool,
    /// disable stack capture
    #[serde(rename = "DisableStack")]
    disable_stack: bool,
    /// disable storage capture
    #[serde(rename = "DisableStorage")]
    disable_storage: bool,
    /// enable return data capture
    #[serde(rename = "EnableReturnData")]
    enable_return_data: bool,
    /// enable return data capture
    #[serde(rename = "timeout")]
    timeout: Option<String>,
}

impl Default for GethLoggerConfig {
    fn default() -> Self {
        Self {
            enable_memory: cfg!(feature = "enable-memory") && GETH_TRACE_CHECK_LEVEL.should_check(),
            disable_stack: !cfg!(feature = "enable-stack") && GETH_TRACE_CHECK_LEVEL.should_check(),
            disable_storage: !cfg!(feature = "enable-storage")
                && GETH_TRACE_CHECK_LEVEL.should_check(),
            enable_return_data: true,
            timeout: None,
        }
    }
}

/// Placeholder structure designed to contain the methods that the BusMapping
/// needs in order to enable Geth queries.
pub struct GethClient<P: JsonRpcClient>(pub P);

impl<P: JsonRpcClient> GethClient<P> {
    /// Generates a new `GethClient` instance.
    pub fn new(provider: P) -> Self {
        Self(provider)
    }

    /// Calls `eth_coinbase` via JSON-RPC returning the coinbase of the network.
    pub async fn get_coinbase(&self) -> Result<Address, Error> {
        self.0
            .request("eth_coinbase", ())
            .await
            .map_err(|e| Error::JSONRpcError(e.into()))
    }

    /// Calls `eth_chainId` via JSON-RPC returning the chain id of the network.
    pub async fn get_chain_id(&self) -> Result<u64, Error> {
        let net_id: U64 = self
            .0
            .request("eth_chainId", ())
            .await
            .map_err(|e| Error::JSONRpcError(e.into()))?;
        Ok(net_id.as_u64())
    }

    /// Calls `eth_getBlockByHash` via JSON-RPC returning a [`Block`] returning
    /// all the block information including it's transaction's details.
    pub async fn get_block_by_hash(&self, hash: Hash) -> Result<Block<Transaction>, Error> {
        let hash = serialize(&hash);
        let flag = serialize(&true);
        self.0
            .request("eth_getBlockByHash", [hash, flag])
            .await
            .map_err(|e| Error::JSONRpcError(e.into()))
    }

    /// Calls `eth_getBlockByNumber` via JSON-RPC returning a [`Block`]
    /// returning all the block information including it's transaction's
    /// details.
    pub async fn get_block_by_number(
        &self,
        block_num: BlockNumber,
    ) -> Result<Block<Transaction>, Error> {
        let num = serialize(&block_num);
        let flag = serialize(&true);
        self.0
            .request("eth_getBlockByNumber", [num, flag])
            .await
            .map_err(|e| Error::JSONRpcError(e.into()))
    }
    /// ..
    pub async fn get_tx_by_hash(&self, hash: H256) -> Result<Transaction, Error> {
        let hash = serialize(&hash);
        let tx = self
            .0
            .request("eth_getTransactionByHash", [hash])
            .await
            .map_err(|e| Error::JSONRpcError(e.into()));
        println!("tx is {tx:#?}");
        tx
    }

    /// Calls `debug_traceBlockByHash` via JSON-RPC returning a
    /// [`Vec<GethExecTrace>`] with each GethTrace corresponding to 1
    /// transaction of the block.
    pub async fn trace_block_by_hash(&self, hash: Hash) -> Result<Vec<GethExecTrace>, Error> {
        let hash = serialize(&hash);
        let cfg = serialize(&GethLoggerConfig::default());
        let resp: ResultGethExecTraces = self
            .0
            .request("debug_traceBlockByHash", [hash, cfg])
            .await
            .map_err(|e| Error::JSONRpcError(e.into()))?;
        Ok(resp.0.into_iter().map(|step| step.result).collect())
    }

    /// Calls `debug_traceBlockByNumber` via JSON-RPC returning a
    /// [`Vec<GethExecTrace>`] with each GethTrace corresponding to 1
    /// transaction of the block.
    pub async fn trace_block_by_number(
        &self,
        block_num: BlockNumber,
    ) -> Result<Vec<GethExecTrace>, Error> {
        let num = serialize(&block_num);
        let cfg = serialize(&GethLoggerConfig {
            timeout: Some("300s".to_string()),
            ..Default::default()
        });
        let mut struct_logs: Vec<serde_json::Value> = self
            .0
            .request("debug_traceBlockByNumber", [num.clone(), cfg])
            .await
            .map_err(|e| Error::JSONRpcError(e.into()))?;
        let mux_trace: Vec<serde_json::Value> = self
            .0
            .request(
                "debug_traceBlockByNumber",
                [
                    num,
                    json!({
                        "tracer": "muxTracer",
                        "tracerConfig": {
                            "callTracer": {},
                            "prestateTracer": {}
                        }
                    }),
                ],
            )
            .await
            .map_err(|e| Error::JSONRpcError(e.into()))?;

        for (struct_log, mux) in struct_logs.iter_mut().zip(mux_trace.into_iter()) {
            merge_json_object(
                struct_log,
                json!({
                    "result": {
                        "prestate": mux["result"]["prestateTracer"],
                        "callTrace": mux["result"]["callTracer"],
                    }
                }),
            );
        }

        let resp: ResultGethExecTraces =
            serde_json::from_value(serde_json::Value::Array(struct_logs))
                .map_err(|e| Error::JSONRpcError(e.into()))?;

        Ok(resp.0.into_iter().map(|step| step.result).collect())
    }
    /// ..
    pub async fn trace_tx_by_hash(&self, hash: H256) -> Result<GethExecTrace, Error> {
        let hash = serialize(&hash);
<<<<<<< HEAD
        let cfg = GethLoggerConfig {
            enable_memory: cfg!(feature = "enable-memory") && GETH_TRACE_CHECK_LEVEL.should_check(),
            disable_stack: !(cfg!(feature = "enable-stack")
                && GETH_TRACE_CHECK_LEVEL.should_check()),
            ..Default::default()
        };
=======
        let cfg = GethLoggerConfig::default();
>>>>>>> e31fe3fc
        let cfg = serialize(&cfg);
        let mut struct_logs: serde_json::Value = self
            .0
            .request("debug_traceTransaction", [hash.clone(), cfg])
            .await
            .map_err(|e| Error::JSONRpcError(e.into()))?;
        let mux_trace: serde_json::Value = self
            .0
            .request(
                "debug_traceTransaction",
                [
                    hash,
                    json!({
                        "tracer": "muxTracer",
                        "tracerConfig": {
                            "callTracer": {},
                            "prestateTracer": {}
                        }
                    }),
                ],
            )
            .await
            .map_err(|e| Error::JSONRpcError(e.into()))?;
        merge_json_object(
            &mut struct_logs,
            json!({
                "prestate": mux_trace["prestateTracer"],
                "callTrace": mux_trace["callTracer"],
            }),
        );
        let resp =
            serde_json::from_value(struct_logs).map_err(|e| Error::JSONRpcError(e.into()))?;
        Ok(resp)
    }

    /// Call `debug_traceBlockByHash` use prestateTracer to get prestate
    pub async fn trace_block_prestate_by_hash(
        &self,
        hash: Hash,
    ) -> Result<Vec<HashMap<Address, GethPrestateTrace>>, Error> {
        let hash = serialize(&hash);
        let cfg = serialize(&serde_json::json! ({
            "tracer": "prestateTracer",
            "timeout": "300s",
        }));
        let resp: ResultGethPrestateTraces = self
            .0
            .request("debug_traceBlockByHash", [hash, cfg])
            .await
            .map_err(|e| Error::JSONRpcError(e.into()))?;
        Ok(resp.0.into_iter().map(|step| step.result).collect())
    }

    /// Call `debug_traceTransaction` use prestateTracer to get prestate
    pub async fn trace_tx_prestate_by_hash(
        &self,
        hash: H256,
    ) -> Result<HashMap<Address, GethPrestateTrace>, Error> {
        let hash = serialize(&hash);
        let cfg = serialize(&serde_json::json! ({
            "tracer": "prestateTracer",
        }));
        let resp: HashMap<Address, GethPrestateTrace> = self
            .0
            .request("debug_traceTransaction", [hash, cfg])
            .await
            .map_err(|e| Error::JSONRpcError(e.into()))?;
        Ok(resp)
    }

    /// Calls `eth_getCode` via JSON-RPC returning a contract code
    pub async fn get_code(
        &self,
        contract_address: Address,
        block_num: BlockNumber,
    ) -> Result<Vec<u8>, Error> {
        let address = serialize(&contract_address);
        let num = serialize(&block_num);
        let resp: Bytes = self
            .0
            .request("eth_getCode", [address, num])
            .await
            .map_err(|e| Error::JSONRpcError(e.into()))?;
        Ok(resp.to_vec())
    }

    /// Calls `eth_getProof` via JSON-RPC returning a
    /// [`EIP1186ProofResponse`] returning the account and
    /// storage-values of the specified account including the Merkle-proof.
    pub async fn get_proof(
        &self,
        account: Address,
        keys: Vec<Word>,
        block_num: BlockNumber,
    ) -> Result<EIP1186ProofResponse, Error> {
        let account = serialize(&account);
        let keys = serialize(&keys);
        let num = serialize(&block_num);
        self.0
            .request("eth_getProof", [account, keys, num])
            .await
            .map_err(|e| Error::JSONRpcError(e.into()))
    }

    /// Calls `miner_stop` via JSON-RPC, which makes the node stop mining
    /// blocks.  Useful for integration tests.
    pub async fn miner_stop(&self) -> Result<(), Error> {
        self.0
            .request("miner_stop", ())
            .await
            .map_err(|e| Error::JSONRpcError(e.into()))
    }

    /// Calls `miner_start` via JSON-RPC, which makes the node start mining
    /// blocks.  Useful for integration tests.
    pub async fn miner_start(&self) -> Result<(), Error> {
        self.0
            .request("miner_start", [serialize(&1)])
            .await
            .map_err(|e| Error::JSONRpcError(e.into()))
    }
}

// Integration tests found in `integration-tests/tests/rpc.rs`.<|MERGE_RESOLUTION|>--- conflicted
+++ resolved
@@ -203,16 +203,7 @@
     /// ..
     pub async fn trace_tx_by_hash(&self, hash: H256) -> Result<GethExecTrace, Error> {
         let hash = serialize(&hash);
-<<<<<<< HEAD
-        let cfg = GethLoggerConfig {
-            enable_memory: cfg!(feature = "enable-memory") && GETH_TRACE_CHECK_LEVEL.should_check(),
-            disable_stack: !(cfg!(feature = "enable-stack")
-                && GETH_TRACE_CHECK_LEVEL.should_check()),
-            ..Default::default()
-        };
-=======
         let cfg = GethLoggerConfig::default();
->>>>>>> e31fe3fc
         let cfg = serialize(&cfg);
         let mut struct_logs: serde_json::Value = self
             .0
