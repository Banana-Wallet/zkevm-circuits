--- conflicted
+++ resolved
@@ -12,18 +12,9 @@
     geth_types::GethData,
     word, Bytecode, GethExecError, Hash, ToAddress, ToWord, Word,
 };
-<<<<<<< HEAD
-use lazy_static::lazy_static;
 use mock::test_ctx::{helpers::*, LoggerConfig, TestContext};
 use pretty_assertions::assert_eq;
-=======
-use mock::{
-    test_ctx::{helpers::*, LoggerConfig, TestContext},
-    MOCK_COINBASE,
-};
-use pretty_assertions::assert_eq;
-use std::{collections::HashSet, sync::LazyLock};
->>>>>>> 0d3563c5
+use std::sync::LazyLock;
 
 // Helper struct that contains a CircuitInputBuilder, a particular tx and a
 // particular execution step so that we can easily get a
