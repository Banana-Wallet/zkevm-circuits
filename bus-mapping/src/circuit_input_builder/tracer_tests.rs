use super::*;
use crate::{
    error::{
        ContractAddressCollisionError, DepthError, ExecError, InsufficientBalanceError, OogError,
    },
    geth_errors::{
        GETH_ERR_GAS_UINT_OVERFLOW, GETH_ERR_OUT_OF_GAS, GETH_ERR_STACK_OVERFLOW,
        GETH_ERR_STACK_UNDERFLOW,
    },
    mock::BlockData,
    operation::RWCounter,
    state_db::Account,
};
use eth_types::{
    address, bytecode,
    evm_types::{stack::Stack, Gas, Memory, OpcodeId},
    geth_types::GethData,
    word, Bytecode, Hash, ToAddress, ToWord, Word,
};
use lazy_static::lazy_static;
use mock::test_ctx::{helpers::*, LoggerConfig, TestContext};
use pretty_assertions::assert_eq;

// Helper struct that contains a CircuitInputBuilder, a particular tx and a
// particular execution step so that we can easily get a
// CircuitInputStateRef to have a context in order to get the error at a
// given step.
struct CircuitInputBuilderTx {
    builder: CircuitInputBuilder,
    tx: Transaction,
    pub(crate) tx_ctx: TransactionContext,
    step: ExecStep,
}

impl CircuitInputBuilderTx {
    fn new(geth_data: &GethData, geth_step: &GethExecStep) -> Self {
        let block = crate::mock::BlockData::new_from_geth_data(geth_data.clone());
        let mut builder = block.new_circuit_input_builder();
        let tx = builder
            .new_tx(&block.eth_block.transactions[0], true)
            .unwrap();
        let tx_ctx = TransactionContext::new(
            &block.eth_block.transactions[0],
            &GethExecTrace {
                l1_fee: 0,
                gas: Gas(0),
                failed: false,
                return_value: "".to_owned(),
                struct_logs: vec![geth_step.clone()],
                account_after: vec![],
                prestate: None,
<<<<<<< HEAD
=======
                call_trace: unimplemented!(),
>>>>>>> 8fceb1bc
            },
            false,
        )
        .unwrap();

        let prev_log_id = if tx.is_steps_empty() {
            0
        } else {
            tx.last_step().log_id
        };

        let call_ctx = tx_ctx.call_ctx().unwrap();
        let exec_step = ExecStep::new(geth_step, call_ctx, RWCounter::new(), 0, prev_log_id);
        Self {
            builder,
            tx,
            tx_ctx,
            step: exec_step,
        }
    }

    fn state_ref(&mut self) -> CircuitInputStateRef {
        self.builder.state_ref(&mut self.tx, &mut self.tx_ctx)
    }
}

lazy_static! {
    static ref ADDR_A: Address = Address::zero();
    static ref WORD_ADDR_A: Word = ADDR_A.to_word();
    static ref ADDR_B: Address = address!("0x0000000000000000000000000000000000000123");
    static ref WORD_ADDR_B: Word = ADDR_B.to_word();
}

fn mock_internal_create() -> Call {
    Call {
        call_id: 0,
        caller_id: 0,
        last_callee_id: 0,
        kind: CallKind::Create,
        is_static: false,
        is_root: false,
        is_persistent: false,
        is_success: false,
        rw_counter_end_of_reversion: 0,
        caller_address: *ADDR_A,
        address: *ADDR_B,
        code_source: CodeSource::Memory,
        code_hash: Hash::zero(),
        depth: 2,
        value: Word::zero(),
        call_data_offset: 0,
        call_data_length: 0,
        return_data_offset: 0,
        return_data_length: 0,
        last_callee_return_data_offset: 0,
        last_callee_return_data_length: 0,
        last_callee_memory: Memory::default(),
    }
}

fn mock_root_create() -> Call {
    Call {
        call_id: 0,
        caller_id: 0,
        last_callee_id: 0,
        kind: CallKind::Create,
        is_static: false,
        is_root: true,
        is_persistent: false,
        is_success: false,
        rw_counter_end_of_reversion: 0,
        caller_address: *ADDR_A,
        address: *ADDR_B,
        code_source: CodeSource::Memory,
        code_hash: Hash::zero(),
        depth: 1,
        value: Word::zero(),
        call_data_offset: 0,
        call_data_length: 0,
        return_data_offset: 0,
        return_data_length: 0,
        last_callee_return_data_offset: 0,
        last_callee_return_data_length: 0,
        last_callee_memory: Memory::default(),
    }
}

// Geth Errors ignored
//
// These errors happen in a CALL, CALLCODE, DELEGATECALL or STATICCALL, and
// are used internally but not propagated in geth to the scope where the
// tracer is used.

fn check_err_depth(step: &GethExecStep, next_step: Option<&GethExecStep>) -> bool {
    matches!(
        step.op,
        OpcodeId::CALL
            | OpcodeId::CALLCODE
            | OpcodeId::DELEGATECALL
            | OpcodeId::STATICCALL
            | OpcodeId::CREATE
            | OpcodeId::CREATE2
    ) && step.error.is_none()
        && result(next_step).is_zero()
        && step.depth == 1025
}

#[test]
fn tracer_err_depth() {
    // Recursive CALL will exaust the call depth
    let code = bytecode! {
             PUSH1(0x0) // retLength
             PUSH1(0x0) // retOffset
             PUSH1(0x0) // argsLength
             PUSH1(0x0) // argsOffset
             PUSH1(0x42) // value
             PUSH32(*WORD_ADDR_A) // addr
             PUSH32(0x8_0000_0000_0000_u64) // gas
             CALL
             PUSH2(0xab)
             STOP
    };

    // Create a custom tx setting Gas to
    let block: GethData = TestContext::<2, 1>::new_with_logger_config(
        None,
        |accs| {
            accs[0]
                .address(*ADDR_A)
                .balance(Word::from(1u64 << 20))
                .code(code);
            accs[1]
                .address(address!("0x0000000000000000000000000000000000000010"))
                .balance(Word::from(10u64.pow(19)));
        },
        |mut txs, accs| {
            txs[0]
                .to(accs[0].address)
                .from(accs[1].address)
                .gas(Word::from(10u64.pow(15)));
        },
        |block, _tx| block.number(0xcafeu64),
        LoggerConfig::enable_memory(),
    )
    .unwrap()
    .into();

    let struct_logs = &block.geth_traces[0].struct_logs;

    // get last CALL
    let (index, step) = block.geth_traces[0]
        .struct_logs
        .iter()
        .enumerate()
        .rev()
        .find(|(_, s)| s.op == OpcodeId::CALL)
        .unwrap();
    let next_step = block.geth_traces[0].struct_logs.get(index + 1);
    assert_eq!(step.op, OpcodeId::CALL);
    assert_eq!(step.depth, 1025u16);
    assert_eq!(step.error, None);
    // Some sanity checks
    assert_eq!(struct_logs[index + 1].op, OpcodeId::PUSH2);
    assert_eq!(struct_logs[index + 1].depth, 1025u16);
    assert_eq!(struct_logs[index + 1].stack, Stack(vec![Word::zero()])); // success = 0
    assert_eq!(struct_logs[index + 2].op, OpcodeId::STOP);
    assert_eq!(struct_logs[index + 2].depth, 1025u16);

    assert!(check_err_depth(step, next_step));

    let mut builder = CircuitInputBuilderTx::new(&block, step);
    assert_eq!(
        builder.state_ref().get_step_err(step, next_step).unwrap(),
        Some(ExecError::Depth(DepthError::Call))
    );
}

#[test]
fn tracer_err_insufficient_balance() {
    let code_a = bytecode! {
        PUSH1(0x0) // retLength
        PUSH1(0x0) // retOffset
        PUSH1(0x0) // argsLength
        PUSH1(0x0) // argsOffset
        PUSH32(Word::from(0x1000)) // value
        PUSH32(*WORD_ADDR_B) // addr
        PUSH32(0x1_0000) // gas
        CALL

        PUSH2(0xaa)
    };
    let code_b = bytecode! {
        PUSH1(0x01) // value
        PUSH1(0x02) // key
        SSTORE

        PUSH3(0xbb)
    };

    // Get the execution steps from the external tracer
    let block: GethData = TestContext::<3, 2>::new_with_logger_config(
        None,
        |accs| {
            accs[0]
                .address(address!("0x0000000000000000000000000000000000000000"))
                .code(code_a);
            accs[1]
                .address(address!("0x000000000000000000000000000000000cafe001"))
                .code(code_b);
            accs[2]
                .address(address!("0x000000000000000000000000000000000cafe002"))
                .balance(Word::from(1u64 << 30));
        },
        |mut txs, accs| {
            txs[0].to(accs[0].address).from(accs[2].address);
            txs[1]
                .to(accs[1].address)
                .from(accs[2].address)
                .nonce(Word::one());
        },
        |block, _tx| block.number(0xcafeu64),
        LoggerConfig::enable_memory(),
    )
    .unwrap()
    .into();

    // get last CALL
    let (index, step) = block.geth_traces[0]
        .struct_logs
        .iter()
        .enumerate()
        .rev()
        .find(|(_, s)| s.op == OpcodeId::CALL)
        .unwrap();
    let next_step = block.geth_traces[0].struct_logs.get(index + 1);
    assert_eq!(step.error, None);
    assert_eq!(next_step.unwrap().op, OpcodeId::PUSH2);
    assert_eq!(next_step.unwrap().stack, Stack(vec![Word::zero()])); // failure = 0

    let mut builder = CircuitInputBuilderTx::new(&block, step);
    assert_eq!(
        builder.state_ref().get_step_err(step, next_step).unwrap(),
        Some(ExecError::InsufficientBalance(
            InsufficientBalanceError::Call
        ))
    );
}

#[test]
fn tracer_call_success() {
    let code_a = bytecode! {
        PUSH1(0x0) // retLength
        PUSH1(0x0) // retOffset
        PUSH1(0x0) // argsLength
        PUSH1(0x0) // argsOffset
        PUSH32(Word::from(0x1000)) // value
        PUSH32(Word::from(0x000000000000000000000000000000000cafe001)) // addr
        PUSH32(0x1_0000) // gas
        CALL
        PUSH2(0xaa)
    };
    let code_b = bytecode! {
        STOP
    };

    // Get the execution steps from the external tracer
    let block: GethData = TestContext::<3, 1>::new(
        None,
        |accs| {
            accs[0]
                .address(address!("0x0000000000000000000000000000000000000000"))
                .code(code_a)
                .balance(Word::from(10000u64));
            accs[1]
                .address(address!("0x000000000000000000000000000000000cafe001"))
                .code(code_b);
            accs[2]
                .address(address!("0x000000000000000000000000000000000cafe002"))
                .balance(Word::from(1u64 << 30));
        },
        |mut txs, accs| {
            txs[0].to(accs[0].address).from(accs[2].address);
        },
        |block, _tx| block.number(0xcafeu64),
    )
    .unwrap()
    .into();

    // get last CALL
    let (index, step) = block.geth_traces[0]
        .struct_logs
        .iter()
        .enumerate()
        .rev()
        .find(|(_, s)| s.op == OpcodeId::CALL)
        .unwrap();
    let next_step = block.geth_traces[0].struct_logs.get(index + 1);
    assert_eq!(step.error, None);
    assert_eq!(next_step.unwrap().op, OpcodeId::STOP);
    assert_eq!(next_step.unwrap().stack, Stack(vec![]));

    let mut builder = CircuitInputBuilderTx::new(&block, step);
    let error = builder.state_ref().get_step_err(step, next_step);
    // expects no errors detected
    assert_eq!(error.unwrap(), None);
}

#[test]
fn tracer_err_address_collision() {
    // We do CREATE2 twice with the same parameters, with a code_creater
    // that outputs the same, which will lead to the same new
    // contract address.
    let code_creator = bytecode! {
        .op_mstore(0x00, 0x00)
        .op_return(0x00, 0x01)
    };

    // code_a calls code_b which executes code_creator in CREATE2
    let code_a = bytecode! {
        PUSH1(0x0) // retLength
        PUSH1(0x0) // retOffset
        PUSH1(0x0) // argsLength
        PUSH1(0x0) // argsOffset
        PUSH1(0x0) // value
        PUSH32(*WORD_ADDR_B) // addr
        PUSH32(0x1_0000) // gas
        CALL

        PUSH2(0xaa)
    };

    let mut code_b = Bytecode::default();
    // pad code_creator to multiple of 32 bytes
    let len = code_creator.to_vec().len();
    let code_creator: Vec<u8> = code_creator
        .to_vec()
        .iter()
        .cloned()
        .chain(0u8..((32 - len % 32) as u8))
        .collect();
    for (index, word) in code_creator.chunks(32).enumerate() {
        code_b.op_mstore(index * 32, Word::from_big_endian(word));
    }
    let code_b_end = bytecode! {
        PUSH3(0x123456) // salt
        PUSH1(len) // length
        PUSH1(0x00) // offset
        PUSH1(0x00) // value
        CREATE2

        PUSH3(0x123456) // salt
        PUSH1(len) // length
        PUSH1(0x00) // offset
        PUSH1(0x00) // value
        CREATE2

        PUSH3(0xbb)
    };
    code_b.append(&code_b_end);
    // Get the execution steps from the external tracer
    let block: GethData = TestContext::<3, 2>::new_with_logger_config(
        None,
        |accs| {
            accs[0]
                .address(address!("0x0000000000000000000000000000000000000000"))
                .code(code_a);
            accs[1].address(*ADDR_B).code(code_b);
            accs[2]
                .address(address!("0x000000000000000000000000000000000cafe002"))
                .balance(Word::from(1u64 << 30));
        },
        |mut txs, accs| {
            txs[0].to(accs[0].address).from(accs[2].address);
            txs[1]
                .to(accs[1].address)
                .from(accs[2].address)
                .nonce(Word::one());
        },
        |block, _tx| block.number(0xcafeu64),
        LoggerConfig::enable_memory(),
    )
    .unwrap()
    .into();

    // get last CREATE2
    let (index, step) = block.geth_traces[0]
        .struct_logs
        .iter()
        .enumerate()
        .rev()
        .find(|(_, s)| s.op == OpcodeId::CREATE2)
        .unwrap();
    let next_step = block.geth_traces[0].struct_logs.get(index + 1);
    let memory = next_step.unwrap().memory.clone();

    let create2_address: Address = {
        // get first RETURN
        let (index, _) = block.geth_traces[0]
            .struct_logs
            .iter()
            .enumerate()
            .find(|(_, s)| s.op == OpcodeId::RETURN)
            .unwrap();
        let next_step = block.geth_traces[0].struct_logs.get(index + 1);
        let addr_word = next_step.unwrap().stack.last().unwrap();
        addr_word.to_address()
    };

    let mut builder = CircuitInputBuilderTx::new(&block, step);
    // Set up call context at CREATE2
    builder.tx_ctx.call_is_success.push(false);
    builder.state_ref().push_call(mock_internal_create());
    builder.state_ref().call_ctx_mut().unwrap().memory = memory;
    // Set up account and contract that exist during the second CREATE2
    builder.builder.sdb.set_account(
        &ADDR_B,
        Account {
            // same value as in
            // `mock::new_tracer_account`
            balance: Word::from(555u64),
            ..Account::zero()
        },
    );
    builder
        .builder
        .sdb
        .set_account(&create2_address, Account::zero());
    assert_eq!(
        builder.state_ref().get_step_err(step, next_step).unwrap(),
        Some(ExecError::ContractAddressCollision(
            ContractAddressCollisionError::Create2
        ))
    );
}

#[test]
fn tracer_create_collision_free() {
    // We do CREATE twice with the same parameters, with a code_creater
    // that outputs not the same, which will lead to the different new
    // contract address.
    let code_creator = bytecode! {
        .op_mstore(0x00, 0x00)
        .op_return(0x00, 0x01)
    };

    // code_a calls code_b which executes code_creator in CREATE2
    let code_a = bytecode! {
        PUSH1(0x0) // retLength
        PUSH1(0x0) // retOffset
        PUSH1(0x0) // argsLength
        PUSH1(0x0) // argsOffset
        PUSH1(0x0) // value
        PUSH32(*WORD_ADDR_B) // addr
        PUSH32(0x1_0000) // gas
        CALL

        PUSH2(0xaa)
    };

    let mut code_b = Bytecode::default();
    // pad code_creator to multiple of 32 bytes
    let len = code_creator.to_vec().len();
    let code_creator: Vec<u8> = code_creator
        .to_vec()
        .iter()
        .cloned()
        .chain(0u8..((32 - len % 32) as u8))
        .collect();
    for (index, word) in code_creator.chunks(32).enumerate() {
        code_b.op_mstore(index * 32, Word::from_big_endian(word));
    }
    let code_b_end = bytecode! {
        PUSH1(len) // length
        PUSH1(0x00) // offset
        PUSH1(0x00) // value
        CREATE

        PUSH1(len) // length
        PUSH1(0x00) // offset
        PUSH1(0x00) // value
        CREATE

        PUSH3(0xbb)
    };
    code_b.append(&code_b_end);
    // Get the execution steps from the external tracer
    let block: GethData = TestContext::<3, 2>::new_with_logger_config(
        None,
        |accs| {
            accs[0]
                .address(address!("0x0000000000000000000000000000000000000000"))
                .code(code_a);
            accs[1].address(*ADDR_B).code(code_b);
            accs[2]
                .address(address!("0x000000000000000000000000000000000cafe002"))
                .balance(Word::from(1u64 << 30));
        },
        |mut txs, accs| {
            txs[0].to(accs[0].address).from(accs[2].address);
            txs[1]
                .to(accs[1].address)
                .from(accs[2].address)
                .nonce(Word::one());
        },
        |block, _tx| block.number(0xcafeu64),
        LoggerConfig::enable_memory(),
    )
    .unwrap()
    .into();

    // get last CREATE
    let (index, step) = block.geth_traces[0]
        .struct_logs
        .iter()
        .enumerate()
        .rev()
        .find(|(_, s)| s.op == OpcodeId::CREATE)
        .unwrap();
    let next_step = block.geth_traces[0].struct_logs.get(index + 1);
    let memory = next_step.unwrap().memory.clone();

    let create_address: Address = {
        // get first RETURN
        let (index, _) = block.geth_traces[0]
            .struct_logs
            .iter()
            .enumerate()
            .find(|(_, s)| s.op == OpcodeId::RETURN)
            .unwrap();
        let next_step = block.geth_traces[0].struct_logs.get(index + 1);
        let addr_word = next_step.unwrap().stack.last().unwrap();
        addr_word.to_address()
    };

    let mut builder = CircuitInputBuilderTx::new(&block, step);
    // Set up call context at CREATE
    builder.tx_ctx.call_is_success.push(false);
    builder.state_ref().push_call(mock_internal_create());
    builder.state_ref().call_ctx_mut().unwrap().memory = memory;
    // Set up account and contract that exist during the second CREATE2
    builder.builder.sdb.set_account(
        &ADDR_B,
        Account {
            nonce: Word::zero(),
            balance: Word::from(555u64), /* same value as in
                                          * `mock::new_tracer_account` */
            storage: HashMap::new(),
            code_hash: Hash::zero(),
            ..Default::default()
        },
    );
    builder.builder.sdb.set_account(
        &create_address,
        Account {
            nonce: Word::zero(),
            balance: Word::zero(),
            storage: HashMap::new(),
            code_hash: Hash::zero(),
            ..Default::default()
        },
    );

    let error = builder.state_ref().get_step_err(step, next_step);
    // expects no errors detected
    assert_eq!(error.unwrap(), None);
}

fn check_err_code_store_out_of_gas(step: &GethExecStep, next_step: Option<&GethExecStep>) -> bool {
    let length = step.stack.nth_last(1).unwrap();
    step.op == OpcodeId::RETURN
        && step.error.is_none()
        && result(next_step).is_zero()
        && Word::from(200) * length > Word::from(step.gas.0)
}

#[test]
fn tracer_err_code_store_out_of_gas() {
    // code_creator outputs an empty array of length 0x100, which will
    // exhaust the gas to store the code.
    let code_len = 0x100;
    let code_creator = bytecode! {
        .op_mstore(code_len, Word::zero())
        .op_return(0x00, code_len)
    };

    // code_a calls code_b which executes code_creator in CREATE
    let code_a = bytecode! {
        PUSH1(0x0) // retLength
        PUSH1(0x0) // retOffset
        PUSH1(0x0) // argsLength
        PUSH1(0x0) // argsOffset
        PUSH1(0x0) // value
        PUSH32(*WORD_ADDR_B) // addr
        PUSH32(0x1_0000) // gas
        CALL

        PUSH2(0xaa)
    };

    let mut code_b = Bytecode::default();
    // pad code_creator to multiple of 32 bytes
    let len = code_creator.to_vec().len();
    let code_creator: Vec<u8> = code_creator
        .to_vec()
        .iter()
        .cloned()
        .chain(0..(32 - len % 32) as u8)
        .collect();
    for (index, word) in code_creator.chunks(32).enumerate() {
        code_b.op_mstore(index * 32, Word::from_big_endian(word));
    }
    let code_b_end = bytecode! {
        PUSH32(len) // length
        PUSH1(0x00) // offset
        PUSH1(0x00) // value
        CREATE

        PUSH3(0xbb)
    };
    code_b.append(&code_b_end);
    // Get the execution steps from the external tracer
    let block: GethData = TestContext::<3, 2>::new_with_logger_config(
        None,
        |accs| {
            accs[0]
                .address(address!("0x0000000000000000000000000000000000000000"))
                .code(code_a);
            accs[1].address(*ADDR_B).code(code_b);
            accs[2]
                .address(address!("0x000000000000000000000000000000000cafe002"))
                .balance(Word::from(1u64 << 30));
        },
        |mut txs, accs| {
            txs[0].to(accs[0].address).from(accs[2].address);
            txs[1]
                .to(accs[1].address)
                .from(accs[2].address)
                .nonce(Word::one());
        },
        |block, _tx| block.number(0xcafeu64),
        LoggerConfig::enable_memory(),
    )
    .unwrap()
    .into();

    // get last RETURN
    let (index, step) = block.geth_traces[0]
        .struct_logs
        .iter()
        .enumerate()
        .rev()
        .find(|(_, s)| s.op == OpcodeId::RETURN)
        .unwrap();
    let next_step = block.geth_traces[0].struct_logs.get(index + 1);
    assert!(check_err_code_store_out_of_gas(step, next_step));

    let mut builder = CircuitInputBuilderTx::new(&block, step);
    // Set up call context at CREATE
    builder.tx_ctx.call_is_success.push(false);
    builder.state_ref().push_call(mock_internal_create());
    assert_eq!(
        builder.state_ref().get_step_err(step, next_step).unwrap(),
        Some(ExecError::CodeStoreOutOfGas)
    );
}

#[test]
fn tracer_err_code_store_out_of_gas_tx_deploy() {
    // code_creator outputs an empty array of length 0x100, which will
    // exhaust the gas to store the code.
    let code_len = 0x100;
    let code_creator = bytecode! {
        .op_mstore(code_len, Word::zero())
        .op_return(0x00, code_len)
    };

    // Get the execution steps from the external tracer
    let block: GethData = TestContext::<2, 1>::new_with_logger_config(
        None,
        |accs| {
            accs[0].address(address!("0x0000000000000000000000000000000000000000"));
            accs[1].address(*ADDR_B).balance(Word::from(1u64 << 30));
        },
        |mut txs, accs| {
            txs[0]
                .from(accs[1].address)
                .gas(55000u64.into())
                .nonce(Word::zero())
                .input(code_creator.into());
        },
        |block, _tx| block.number(0x0264),
        LoggerConfig::enable_memory(),
    )
    .unwrap()
    .into();

    // get last RETURN
    let (index, step) = block.geth_traces[0]
        .struct_logs
        .iter()
        .enumerate()
        .rev()
        .find(|(_, s)| s.op == OpcodeId::RETURN)
        .unwrap();
    let next_step = block.geth_traces[0].struct_logs.get(index + 1);
    assert!(check_err_code_store_out_of_gas(step, next_step));

    let mut builder = CircuitInputBuilderTx::new(&block, step);
    // Set up call context at CREATE
    builder.tx_ctx.call_is_success.push(false);
    builder.state_ref().push_call(mock_root_create());
    assert_eq!(
        builder.state_ref().get_step_err(step, next_step).unwrap(),
        Some(ExecError::CodeStoreOutOfGas)
    );
}

fn check_err_invalid_code(step: &GethExecStep, next_step: Option<&GethExecStep>) -> bool {
    let offset = step.stack.last().unwrap();
    let length = step.stack.nth_last(1).unwrap();
    step.op == OpcodeId::RETURN
        && step.error.is_none()
        && result(next_step).is_zero()
        && length > Word::zero()
        && !step.memory.is_empty()
        && step.memory.0.get(offset.low_u64() as usize) == Some(&0xef)
}

#[test]
fn tracer_err_invalid_code() {
    // code_creator outputs byte array that starts with 0xef, which is
    // invalid code.
    let code_creator = bytecode! {
        .op_mstore(0x00, word!("0xef00000000000000000000000000000000000000000000000000000000000000"))
        .op_return(0x00, 0x01)
    };

    // code_a calls code_b which executes code_creator in CREATE
    let code_a = bytecode! {
        PUSH1(0x0) // retLength
        PUSH1(0x0) // retOffset
        PUSH1(0x0) // argsLength
        PUSH1(0x0) // argsOffset
        PUSH1(0x0) // value
        PUSH32(*WORD_ADDR_B) // addr
        PUSH32(0x1_0000) // gas
        CALL

        PUSH2(0xaa)
    };

    let mut code_b = Bytecode::default();
    // pad code_creator to multiple of 32 bytes
    let len = code_creator.to_vec().len();
    let code_creator: Vec<u8> = code_creator
        .to_vec()
        .iter()
        .cloned()
        .chain(0u8..((32 - len % 32) as u8))
        .collect();
    for (index, word) in code_creator.chunks(32).enumerate() {
        code_b.op_mstore(index * 32, Word::from_big_endian(word));
    }
    let code_b_end = bytecode! {
        PUSH1(len) // length
        PUSH1(0x00) // offset
        PUSH1(0x00) // value
        CREATE

        PUSH3(0xbb)
    };
    code_b.append(&code_b_end);
    // Get the execution steps from the external tracer
    let block: GethData = TestContext::<3, 2>::new_with_logger_config(
        None,
        |accs| {
            accs[0]
                .address(address!("0x0000000000000000000000000000000000000000"))
                .code(code_a);
            accs[1].address(*ADDR_B).code(code_b);
            accs[2]
                .address(address!("0x000000000000000000000000000000000cafe002"))
                .balance(Word::from(1u64 << 30));
        },
        |mut txs, accs| {
            txs[0].to(accs[0].address).from(accs[2].address);
            txs[1]
                .to(accs[1].address)
                .from(accs[2].address)
                .nonce(Word::one());
        },
        |block, _tx| block.number(0xcafeu64),
        LoggerConfig::enable_memory(),
    )
    .unwrap()
    .into();

    // get last RETURN
    let (index, step) = block.geth_traces[0]
        .struct_logs
        .iter()
        .enumerate()
        .rev()
        .find(|(_, s)| s.op == OpcodeId::RETURN)
        .unwrap();
    let next_step = block.geth_traces[0].struct_logs.get(index + 1);
    assert!(check_err_invalid_code(step, next_step));

    let mut builder = CircuitInputBuilderTx::new(&block, step);
    // Set up call context at RETURN
    builder.tx_ctx.call_is_success.push(false);
    builder.state_ref().push_call(mock_internal_create());
    builder.state_ref().call_ctx_mut().unwrap().memory = step.memory.clone();
    assert_eq!(
        builder.state_ref().get_step_err(step, next_step).unwrap(),
        Some(ExecError::InvalidCreationCode)
    );
}

fn check_err_max_code_size_exceeded(step: &GethExecStep, next_step: Option<&GethExecStep>) -> bool {
    let length = step.stack.nth_last(1).unwrap();
    step.op == OpcodeId::RETURN
        && step.error.is_none()
        && result(next_step).is_zero()
        && length > Word::from(0x6000)
}

#[test]
fn tracer_err_max_code_size_exceeded() {
    // code_creator outputs an empty array of length 0x6000 + 1, which will
    // trigger the max code size limit.
    let code_len = 0x6000 + 1;
    let code_creator = bytecode! {
        .op_mstore(code_len, Word::zero())
        .op_return(0x00, code_len)
    };

    // code_a calls code_b which executes code_creator in CREATE
    let code_a = bytecode! {
        PUSH1(0x0) // retLength
        PUSH1(0x0) // retOffset
        PUSH1(0x0) // argsLength
        PUSH1(0x0) // argsOffset
        PUSH1(0x0) // value
        PUSH32(*WORD_ADDR_B) // addr
        PUSH32(0x10_0000) // gas
        CALL

        PUSH2(0xaa)
    };

    let mut code_b = Bytecode::default();
    // pad code_creator to multiple of 32 bytes
    let len = code_creator.to_vec().len();
    let code_creator: Vec<u8> = code_creator
        .to_vec()
        .iter()
        .cloned()
        .chain(0u8..((32 - len % 32) as u8))
        .collect();
    for (index, word) in code_creator.chunks(32).enumerate() {
        code_b.op_mstore(index * 32, Word::from_big_endian(word));
    }
    let code_b_end = bytecode! {
        PUSH32(len) // length
        PUSH1(0x00) // offset
        PUSH1(0x00) // value
        CREATE

        PUSH3(0xbb)
    };
    code_b.append(&code_b_end);
    // Get the execution steps from the external tracer
    let block: GethData = TestContext::<3, 2>::new_with_logger_config(
        None,
        |accs| {
            accs[0]
                .address(address!("0x0000000000000000000000000000000000000000"))
                .code(code_a);
            accs[1].address(*ADDR_B).code(code_b);
            accs[2]
                .address(address!("0x000000000000000000000000000000000cafe002"))
                .balance(Word::from(1u64 << 30));
        },
        |mut txs, accs| {
            txs[0].to(accs[0].address).from(accs[2].address);
            txs[1]
                .to(accs[1].address)
                .from(accs[2].address)
                .nonce(Word::one());
        },
        |block, _tx| block.number(0xcafeu64),
        LoggerConfig::enable_memory(),
    )
    .unwrap()
    .into();

    // get last RETURN
    let (index, step) = block.geth_traces[0]
        .struct_logs
        .iter()
        .enumerate()
        .rev()
        .find(|(_, s)| s.op == OpcodeId::RETURN)
        .unwrap();
    let next_step = block.geth_traces[0].struct_logs.get(index + 1);
    assert!(check_err_max_code_size_exceeded(step, next_step));

    let mut builder = CircuitInputBuilderTx::new(&block, step);
    // Set up call context at RETURN
    builder.tx_ctx.call_is_success.push(false);
    builder.state_ref().push_call(mock_internal_create());
    assert_eq!(
        builder.state_ref().get_step_err(step, next_step).unwrap(),
        Some(ExecError::MaxCodeSizeExceeded)
    );
}

#[test]
fn tracer_err_max_code_size_exceeded_tx_deploy() {
    // code_creator outputs an empty array of length 0x6000 + 1, which will
    // trigger the max code size limit.
    let code_len = 0x6000 + 1;
    let code_creator = bytecode! {
        .op_mstore(code_len, Word::zero())
        .op_return(0x00, code_len)
    };

    // Get the execution steps from the external tracer
    let block: GethData = TestContext::<2, 1>::new_with_logger_config(
        None,
        |accs| {
            accs[0].address(address!("0x0000000000000000000000000000000000000000"));
            accs[1].address(*ADDR_B).balance(Word::from(1u64 << 30));
        },
        |mut txs, accs| {
            txs[0]
                .from(accs[1].address)
                .gas(60000u64.into())
                .nonce(Word::zero())
                .input(code_creator.into());
        },
        |block, _tx| block.number(0x0264),
        LoggerConfig::enable_memory(),
    )
    .unwrap()
    .into();

    // get last RETURN
    let (index, step) = block.geth_traces[0]
        .struct_logs
        .iter()
        .enumerate()
        .rev()
        .find(|(_, s)| s.op == OpcodeId::RETURN)
        .unwrap();
    let next_step = block.geth_traces[0].struct_logs.get(index + 1);
    assert!(check_err_max_code_size_exceeded(step, next_step));

    let mut builder = CircuitInputBuilderTx::new(&block, step);
    // Set up call context at RETURN
    builder.tx_ctx.call_is_success.push(false);
    builder.state_ref().push_call(mock_root_create());
    assert_eq!(
        builder.state_ref().get_step_err(step, next_step).unwrap(),
        Some(ExecError::MaxCodeSizeExceeded)
    );
}

#[test]
fn tracer_create_stop() {
    // code_creator doesn't output anything because it stops.
    let code_creator = bytecode! {
        .op_mstore(0x00, word!("0xef00000000000000000000000000000000000000000000000000000000000000"))
        PUSH1(0x01) // length
        PUSH1(0x00) // offset
        STOP
    };

    // code_a calls code_b which executes code_creator in CREATE
    let code_a = bytecode! {
        PUSH1(0x0) // retLength
        PUSH1(0x0) // retOffset
        PUSH1(0x0) // argsLength
        PUSH1(0x0) // argsOffset
        PUSH1(0x0) // value
        PUSH32(*WORD_ADDR_B) // addr
        PUSH32(0x1_0000) // gas
        CALL

        PUSH2(0xaa)
    };

    let mut code_b = Bytecode::default();
    // pad code_creator to multiple of 32 bytes
    let len = code_creator.to_vec().len();
    let code_creator: Vec<u8> = code_creator
        .to_vec()
        .iter()
        .cloned()
        .chain(0u8..((32 - len % 32) as u8))
        .collect();
    for (index, word) in code_creator.chunks(32).enumerate() {
        code_b.op_mstore(index * 32, Word::from_big_endian(word));
    }
    let code_b_end = bytecode! {
        PUSH1(len) // length
        PUSH1(0x00) // offset
        PUSH1(0x00) // value
        CREATE

        PUSH3(0xbb)
    };
    code_b.append(&code_b_end);
    // Get the execution steps from the external tracer
    let block: GethData = TestContext::<3, 2>::new_with_logger_config(
        None,
        |accs| {
            accs[0]
                .address(address!("0x0000000000000000000000000000000000000000"))
                .code(code_a);
            accs[1]
                .address(address!("0x000000000000000000000000000000000cafe001"))
                .code(code_b);
            accs[2]
                .address(address!("0x000000000000000000000000000000000cafe002"))
                .balance(Word::from(1u64 << 30));
        },
        |mut txs, accs| {
            txs[0].to(accs[0].address).from(accs[2].address);
            txs[1]
                .to(accs[1].address)
                .from(accs[2].address)
                .nonce(Word::one());
        },
        |block, _tx| block.number(0xcafeu64),
        LoggerConfig::enable_memory(),
    )
    .unwrap()
    .into();

    // get first STOP
    let (index, step) = block.geth_traces[0]
        .struct_logs
        .iter()
        .enumerate()
        .find(|(_, s)| s.op == OpcodeId::STOP)
        .unwrap();
    let next_step = block.geth_traces[0].struct_logs.get(index + 1);

    let mut builder = CircuitInputBuilderTx::new(&block, step);
    // Set up call context at STOP
    builder.tx_ctx.call_is_success.push(false);
    builder.state_ref().push_call(mock_internal_create());
    assert_eq!(
        builder.state_ref().get_step_err(step, next_step).unwrap(),
        None
    );
}

// Geth Errors not reported
//
// These errors are specific to some opcodes and due to the way the tracing
// works, they are never captured, because the trace is made before the
// step is executed, so when these errors happen, the trace step
// contains error = null.

fn result(step: Option<&GethExecStep>) -> Word {
    step.map(|s| s.stack.last().unwrap_or_else(|_| Word::zero()))
        .unwrap_or_else(Word::zero)
}

fn check_err_invalid_jump(step: &GethExecStep, next_step: Option<&GethExecStep>) -> bool {
    let next_depth = next_step.map(|s| s.depth).unwrap_or(0);
    matches!(step.op, OpcodeId::JUMP | OpcodeId::JUMPI)
        && step.error.is_none()
        && result(next_step).is_zero()
        && step.depth != next_depth
}

#[test]
fn tracer_err_invalid_jump() {
    // jump to 0x10 which is outside the code (and also not marked with
    // JUMPDEST)
    let code = bytecode! {
        PUSH1(0x10)
        JUMP
        STOP
    };
    let index = 1; // JUMP
    let block: GethData = TestContext::<2, 1>::new_with_logger_config(
        None,
        |accs| {
            accs[0]
                .address(address!("0x0000000000000000000000000000000000000010"))
                .balance(Word::from(1u64 << 20))
                .code(code.clone());
            accs[1]
                .address(address!("0x0000000000000000000000000000000000000000"))
                .balance(Word::from(1u64 << 20));
        },
        |mut txs, accs| {
            txs[0].to(accs[0].address).from(accs[1].address);
        },
        |block, _tx| block.number(0xcafeu64),
        LoggerConfig::enable_memory(),
    )
    .unwrap()
    .into();

    assert_eq!(block.geth_traces[0].struct_logs.len(), 2);
    let step = &block.geth_traces[0].struct_logs[index];
    let next_step = block.geth_traces[0].struct_logs.get(index + 1);
    assert!(check_err_invalid_jump(step, next_step));

    let mut builder = CircuitInputBuilderTx::new(&block, step);
    assert_eq!(
        builder.state_ref().get_step_err(step, next_step).unwrap(),
        Some(ExecError::InvalidJump)
    );

    // With CALL

    // code_a calls code
    let code_a = bytecode! {
        PUSH1(0x0) // retLength
        PUSH1(0x0) // retOffset
        PUSH1(0x0) // argsLength
        PUSH1(0x0) // argsOffset
        PUSH32(*WORD_ADDR_B) // addr
        PUSH32(0x1_0000) // gas
        STATICCALL

        PUSH2(0xaa)
    };
    let index = 8; // JUMP

    // Get the execution steps from the external tracer
    let block: GethData = TestContext::<3, 2>::new_with_logger_config(
        None,
        |accs| {
            accs[0]
                .address(address!("0x0000000000000000000000000000000000000000"))
                .code(code_a);
            accs[1].address(*ADDR_B).code(code);
            accs[2]
                .address(address!("0x000000000000000000000000000000000cafe002"))
                .balance(Word::from(1u64 << 30));
        },
        |mut txs, accs| {
            txs[0].to(accs[0].address).from(accs[2].address);
            txs[1]
                .to(accs[1].address)
                .from(accs[2].address)
                .nonce(Word::one());
        },
        |block, _tx| block.number(0xcafeu64),
        LoggerConfig::enable_memory(),
    )
    .unwrap()
    .into();

    let step = &block.geth_traces[0].struct_logs[index];
    let next_step = block.geth_traces[0].struct_logs.get(index + 1);
    assert!(check_err_invalid_jump(step, next_step));

    let mut builder = CircuitInputBuilderTx::new(&block, step);
    assert_eq!(
        builder.state_ref().get_step_err(step, next_step).unwrap(),
        Some(ExecError::InvalidJump)
    );
}

fn check_err_execution_reverted(step: &GethExecStep, next_step: Option<&GethExecStep>) -> bool {
    let next_depth = next_step.map(|s| s.depth).unwrap_or(0);
    step.op == OpcodeId::REVERT
        && step.error.is_none()
        && result(next_step).is_zero()
        && step.depth != next_depth
}

#[test]
fn tracer_err_execution_reverted() {
    // Do a REVERT
    let code = bytecode! {
        PUSH1(0x0)
        PUSH2(0x0)
        REVERT
        PUSH3(0x12)
        STOP
    };
    let index = 2; // REVERT
    let block: GethData = TestContext::<2, 1>::new_with_logger_config(
        None,
        |accs| {
            accs[0]
                .address(address!("0x0000000000000000000000000000000000000010"))
                .balance(Word::from(1u64 << 20))
                .code(code.clone());
            accs[1]
                .address(address!("0x0000000000000000000000000000000000000000"))
                .balance(Word::from(1u64 << 20));
        },
        |mut txs, accs| {
            txs[0].to(accs[0].address).from(accs[1].address);
        },
        |block, _tx| block.number(0xcafeu64),
        LoggerConfig::enable_memory(),
    )
    .unwrap()
    .into();

    assert_eq!(block.geth_traces[0].struct_logs.len(), 3);
    let step = &block.geth_traces[0].struct_logs[index];
    let next_step = block.geth_traces[0].struct_logs.get(index + 1);
    assert!(check_err_execution_reverted(step, next_step));

    let mut builder = CircuitInputBuilderTx::new(&block, step);
    assert_eq!(
        builder.state_ref().get_step_err(step, next_step).unwrap(),
        None
    );

    // With CALL

    // code_a calls code
    let code_a = bytecode! {
        PUSH1(0x0) // retLength
        PUSH1(0x0) // retOffset
        PUSH1(0x0) // argsLength
        PUSH1(0x0) // argsOffset
        PUSH1(0x0) // value
        PUSH32(*WORD_ADDR_B) // addr
        PUSH32(0x1_0000) // gas
        CALL

        PUSH2(0xaa)
    };
    let index = 10; // REVERT

    // Get the execution steps from the external tracer
    let block: GethData = TestContext::<3, 2>::new_with_logger_config(
        None,
        |accs| {
            accs[0]
                .address(address!("0x0000000000000000000000000000000000000000"))
                .code(code_a);
            accs[1].address(*ADDR_B).code(code);
            accs[2]
                .address(address!("0x000000000000000000000000000000000cafe002"))
                .balance(Word::from(1u64 << 30));
        },
        |mut txs, accs| {
            txs[0].to(accs[0].address).from(accs[2].address);
            txs[1]
                .to(accs[1].address)
                .from(accs[2].address)
                .nonce(Word::one());
        },
        |block, _tx| block.number(0xcafeu64),
        LoggerConfig::enable_memory(),
    )
    .unwrap()
    .into();

    let step = &block.geth_traces[0].struct_logs[index];
    let next_step = block.geth_traces[0].struct_logs.get(index + 1);
    assert!(check_err_execution_reverted(step, next_step));

    let mut builder = CircuitInputBuilderTx::new(&block, step);
    assert_eq!(
        builder.state_ref().get_step_err(step, next_step).unwrap(),
        None
    );
}

#[test]
fn tracer_stop() {
    // Do a STOP
    let code = bytecode! {
        PUSH1(0x0)
        PUSH2(0x0)
        STOP
        PUSH3(0x12)
        STOP
    };

    // code_a calls code
    let code_a = bytecode! {
        PUSH1(0x0) // retLength
        PUSH1(0x0) // retOffset
        PUSH1(0x0) // argsLength
        PUSH1(0x0) // argsOffset
        PUSH1(0x0) // value
        PUSH32(*WORD_ADDR_B) // addr
        PUSH32(0x1_0000) // gas
        CALL

        PUSH2(0xaa)
    };
    let index = 10; // STOP

    // Get the execution steps from the external tracer
    let block: GethData = TestContext::<3, 2>::new_with_logger_config(
        None,
        |accs| {
            accs[0]
                .address(address!("0x0000000000000000000000000000000000000000"))
                .code(code_a);
            accs[1].address(*ADDR_B).code(code);
            accs[2]
                .address(address!("0x000000000000000000000000000000000cafe002"))
                .balance(Word::from(1u64 << 30));
        },
        |mut txs, accs| {
            txs[0].to(accs[0].address).from(accs[2].address);
            txs[1]
                .to(accs[1].address)
                .from(accs[2].address)
                .nonce(Word::one());
        },
        |block, _tx| block.number(0xcafeu64),
        LoggerConfig::enable_memory(),
    )
    .unwrap()
    .into();

    let step = &block.geth_traces[0].struct_logs[index];
    let next_step = block.geth_traces[0].struct_logs.get(index + 1);

    let mut builder = CircuitInputBuilderTx::new(&block, step);
    assert_eq!(
        builder.state_ref().get_step_err(step, next_step).unwrap(),
        None
    );
}

fn check_err_return_data_out_of_bounds(
    step: &GethExecStep,
    next_step: Option<&GethExecStep>,
) -> bool {
    let next_depth = next_step.map(|s| s.depth).unwrap_or(0);
    step.op == OpcodeId::RETURNDATACOPY
        && step.error.is_none()
        && result(next_step).is_zero()
        && step.depth != next_depth
}

#[test]
fn tracer_err_return_data_out_of_bounds() {
    // code_a calls code_b and gets the return data with a length 0x02 but
    // code_b returns data with length 0x01.
    let code_a = bytecode! {
        PUSH1(0x0) // retLength
        PUSH1(0x0) // retOffset
        PUSH1(0x0) // argsLength
        PUSH1(0x0) // argsOffset
        PUSH1(0x0) // value
        PUSH32(*WORD_ADDR_B) // addr
        PUSH32(0x1_0000) // gas
        CALL

        PUSH1(0x02) // length
        PUSH1(0x00) // offset
        PUSH1(0x00) // destOffset
        RETURNDATACOPY

        PUSH2(0xaa)
    };
    let code_b = bytecode! {
        .op_mstore(0x00, 0x42)
        .op_return(0x00, 0x01)
    };
    // Get the execution steps from the external tracer
    let block: GethData = TestContext::<3, 2>::new_with_logger_config(
        None,
        |accs| {
            accs[0]
                .address(address!("0x0000000000000000000000000000000000000000"))
                .code(code_a);
            accs[1].address(*ADDR_B).code(code_b);
            accs[2]
                .address(address!("0x000000000000000000000000000000000cafe002"))
                .balance(Word::from(1u64 << 30));
        },
        |mut txs, accs| {
            txs[0].to(accs[0].address).from(accs[2].address);
            txs[1]
                .to(accs[1].address)
                .from(accs[2].address)
                .nonce(Word::one());
        },
        |block, _tx| block.number(0xcafeu64),
        LoggerConfig::enable_memory(),
    )
    .unwrap()
    .into();

    // get last RETURNDATACOPY
    let (index, step) = block.geth_traces[0]
        .struct_logs
        .iter()
        .enumerate()
        .rev()
        .find(|(_, s)| s.op == OpcodeId::RETURNDATACOPY)
        .unwrap();
    let next_step = block.geth_traces[0].struct_logs.get(index + 1);
    assert!(check_err_return_data_out_of_bounds(step, next_step));

    let mut builder = CircuitInputBuilderTx::new(&block, step);
    assert_eq!(
        builder.state_ref().get_step_err(step, next_step).unwrap(),
        Some(ExecError::ReturnDataOutOfBounds)
    );
}

// Geth Errors Reported
//
// These errors can be found in the trace step error field.

#[test]
fn tracer_err_gas_uint_overflow() {
    // MSTORE a value at an offset so high that the gast cost is big enough
    // to overflow an uint64
    let code = bytecode! {
        .op_mstore(0x100_0000_0000_0000_0000_u128, 0x42)
    };
    let block: GethData = TestContext::<2, 1>::new_with_logger_config(
        None,
        |accs| {
            accs[0]
                .address(address!("0x0000000000000000000000000000000000000010"))
                .balance(Word::from(1u64 << 20))
                .code(code);
            accs[1]
                .address(address!("0x0000000000000000000000000000000000000000"))
                .balance(Word::from(1u64 << 20));
        },
        |mut txs, accs| {
            txs[0].to(accs[0].address).from(accs[1].address);
        },
        |block, _tx| block.number(0xcafeu64),
        LoggerConfig::enable_memory(),
    )
    .unwrap()
    .into();

    let index = 2; // MSTORE
    let step = &block.geth_traces[0].struct_logs[index];
    let next_step = block.geth_traces[0].struct_logs.get(index + 1);
    assert_eq!(step.op, OpcodeId::MSTORE);
    assert_eq!(step.error, Some(GETH_ERR_GAS_UINT_OVERFLOW.to_string()));

    let mut builder = CircuitInputBuilderTx::new(&block, step);
    assert_eq!(
        builder.state_ref().get_step_err(step, next_step).unwrap(),
        Some(ExecError::OutOfGas(OogError::StaticMemoryExpansion))
    );
}

#[test]
fn tracer_err_invalid_opcode() {
    // The second opcode is invalid (0x0f)
    let mut code = bytecode::Bytecode::default();
    code.op_pc();
    code.write(0x0f, true);
    let block: GethData = TestContext::<2, 1>::new_with_logger_config(
        None,
        |accs| {
            accs[0]
                .address(address!("0x0000000000000000000000000000000000000010"))
                .balance(Word::from(1u64 << 20))
                .code(code);
            accs[1]
                .address(address!("0x0000000000000000000000000000000000000000"))
                .balance(Word::from(1u64 << 20));
        },
        |mut txs, accs| {
            txs[0].to(accs[0].address).from(accs[1].address);
        },
        |block, _tx| block.number(0xcafeu64),
        LoggerConfig::enable_memory(),
    )
    .unwrap()
    .into();

    let index = block.geth_traces[0].struct_logs.len() - 1; // 0x0f
    let step = &block.geth_traces[0].struct_logs[index];
    let next_step = block.geth_traces[0].struct_logs.get(index + 1);
    assert_eq!(step.op, OpcodeId::INVALID(0x0f));

    let mut builder = CircuitInputBuilderTx::new(&block, step);
    assert_eq!(
        builder.state_ref().get_step_err(step, next_step).unwrap(),
        Some(ExecError::InvalidOpcode)
    );
}

#[test]
fn test_tracer_err_write_protection() {
    // test write_protection error happens in sstore
    tracer_err_write_protection(false);
    // test write_protection error happens in call
    tracer_err_write_protection(true);
}

// this helper generates write_protection error for sstore by default, if
// is_call, for call opcode.
fn tracer_err_write_protection(is_call: bool) {
    // code_a calls code_b via static call, which tries to SSTORE and fails.
    let code_a = bytecode! {
        PUSH1(0x0) // retLength
        PUSH1(0x0) // retOffset
        PUSH1(0x0) // argsLength
        PUSH1(0x0) // argsOffset
        PUSH32(*WORD_ADDR_B) // addr
        PUSH32(0x1_0000) // gas
        STATICCALL

        PUSH2(0xaa)
    };
    let mut code_b = Bytecode::default();
    if is_call {
        code_b.op_call(0x1000, *WORD_ADDR_B, 0x10, 0x20, 0, 0x02, 0x01);
    } else {
        code_b.op_sstore(0x02, 0x01);
    }
    code_b.push(2, Word::from(0xbb));

    // Get the execution steps from the external tracer
    let block: GethData = TestContext::<3, 2>::new_with_logger_config(
        None,
        |accs| {
            accs[0]
                .address(address!("0x0000000000000000000000000000000000000000"))
                .code(code_a);
            accs[1].address(*ADDR_B).code(code_b);
            accs[2]
                .address(address!("0x000000000000000000000000000000000cafe002"))
                .balance(Word::from(1u64 << 30));
        },
        |mut txs, accs| {
            txs[0].to(accs[0].address).from(accs[2].address);
            txs[1]
                .to(accs[1].address)
                .from(accs[2].address)
                .nonce(Word::one());
        },
        |block, _tx| block.number(0xcafeu64),
        LoggerConfig::enable_memory(),
    )
    .unwrap()
    .into();

    let index = if is_call { 14 } else { 9 };
    let step = &block.geth_traces[0].struct_logs[index];
    let next_step = block.geth_traces[0].struct_logs.get(index + 1);
    let opcode = if is_call {
        OpcodeId::CALL
    } else {
        OpcodeId::SSTORE
    };
    assert_eq!(step.op, opcode);

    let mut builder = CircuitInputBuilderTx::new(&block, step);
    builder.tx_ctx.call_is_success.push(false);
    builder.state_ref().push_call(Call {
        call_id: 0,
        caller_id: 0,
        last_callee_id: 0,
        kind: CallKind::StaticCall,
        is_static: true,
        is_root: false,
        is_persistent: false,
        is_success: false,
        rw_counter_end_of_reversion: 0,
        caller_address: *ADDR_A,
        address: *ADDR_B,
        code_source: CodeSource::Address(*ADDR_B),
        code_hash: Hash::zero(),
        depth: 2,
        value: Word::zero(),
        call_data_offset: 0,
        call_data_length: 0,
        return_data_offset: 0,
        return_data_length: 0,
        last_callee_return_data_offset: 0,
        last_callee_return_data_length: 0,
        last_callee_memory: Memory::default(),
    });

    assert_eq!(
        builder.state_ref().get_step_err(step, next_step).unwrap(),
        Some(ExecError::WriteProtection)
    );
}

#[test]
fn tracer_err_out_of_gas() {
    // Do 3 PUSH1 with gas = 4, which causes out of gas
    let code = bytecode! {
        PUSH1(0x0)
        PUSH1(0x1)
        PUSH1(0x2)
    };
    // Create a custom tx setting Gas to
    let block: GethData = TestContext::<2, 1>::new_with_logger_config(
        None,
        account_0_code_account_1_no_code(code),
        |mut txs, accs| {
            txs[0]
                .to(accs[0].address)
                .from(accs[1].address)
                .gas(Word::from(21004u64));
        },
        |block, _tx| block.number(0xcafeu64),
        LoggerConfig::enable_memory(),
    )
    .unwrap()
    .into();
    let struct_logs = &block.geth_traces[0].struct_logs;

    assert_eq!(struct_logs[1].error, Some(GETH_ERR_OUT_OF_GAS.to_string()));
}

#[test]
fn tracer_err_stack_overflow() {
    // PUSH2 1025 times, causing a stack overflow
    let mut code = bytecode::Bytecode::default();
    for i in 0u64..1025 {
        code.push(2, Word::from(i));
    }
    let block: GethData = TestContext::<2, 1>::new_with_logger_config(
        None,
        account_0_code_account_1_no_code(code),
        tx_from_1_to_0,
        |block, _tx| block.number(0xcafeu64),
        LoggerConfig::enable_memory(),
    )
    .unwrap()
    .into();

    let index = block.geth_traces[0].struct_logs.len() - 1; // PUSH2
    let step = &block.geth_traces[0].struct_logs[index];
    let next_step = block.geth_traces[0].struct_logs.get(index + 1);
    assert_eq!(
        step.error,
        Some(format!("{GETH_ERR_STACK_OVERFLOW} 1024 (1023)"))
    );

    let mut builder = CircuitInputBuilderTx::new(&block, step);
    assert_eq!(
        builder.state_ref().get_step_err(step, next_step).unwrap(),
        Some(ExecError::StackOverflow)
    );
}

#[test]
fn tracer_err_stack_underflow() {
    // SWAP5 with an empty stack, which causes a stack underflow
    let code = bytecode! {
        SWAP5
    };
    let block: GethData = TestContext::<2, 1>::new_with_logger_config(
        None,
        account_0_code_account_1_no_code(code),
        tx_from_1_to_0,
        |block, _tx| block.number(0xcafeu64),
        LoggerConfig::enable_memory(),
    )
    .unwrap()
    .into();

    let index = 0; // SWAP5
    let step = &block.geth_traces[0].struct_logs[index];
    let next_step = block.geth_traces[0].struct_logs.get(index + 1);
    assert_eq!(
        step.error,
        Some(format!("{GETH_ERR_STACK_UNDERFLOW} (0 <=> 6)",))
    );

    let mut builder = CircuitInputBuilderTx::new(&block, step);
    assert_eq!(
        builder.state_ref().get_step_err(step, next_step).unwrap(),
        Some(ExecError::StackUnderflow)
    );
}

// Circuit Input Builder tests
//

#[test]
fn create2_address() {
    // code_creator outputs 0x6050.
    let code_creator = bytecode! {
        .op_mstore(0x00, word!("0x6050000000000000000000000000000000000000000000000000000000000000"))
        .op_return(0x00, 0x02)
    };

    // code_a calls code_b which executes code_creator in CREATE
    let code_a = bytecode! {
        PUSH1(0x0) // retLength
        PUSH1(0x0) // retOffset
        PUSH1(0x0) // argsLength
        PUSH1(0x0) // argsOffset
        PUSH1(0x0) // value
        PUSH32(*WORD_ADDR_B) // addr
        PUSH32(0x1_0000) // gas
        CALL

        PUSH2(0xaa)
    };

    let mut code_b = Bytecode::default();
    // pad code_creator to multiple of 32 bytes
    let len = code_creator.to_vec().len();
    let code_creator: Vec<u8> = code_creator
        .to_vec()
        .iter()
        .cloned()
        .chain(0u8..((32 - len % 32) as u8))
        .collect();
    for (index, word) in code_creator.chunks(32).enumerate() {
        code_b.op_mstore(index * 32, Word::from_big_endian(word));
    }
    let code_b_end = bytecode! {
        PUSH3(0x123456) // salt
        PUSH1(len) // length
        PUSH1(0x00) // offset
        PUSH1(0x00) // value
        CREATE2

        PUSH3(0xbb)
    };
    code_b.append(&code_b_end);
    // Get the execution steps from the external tracer
    let block: GethData = TestContext::<3, 2>::new_with_logger_config(
        None,
        |accs| {
            accs[0]
                .address(address!("0x0000000000000000000000000000000000000000"))
                .code(code_a);
            accs[1].address(*ADDR_B).code(code_b);
            accs[2]
                .address(address!("0x000000000000000000000000000000000cafe002"))
                .balance(Word::from(1u64 << 30));
        },
        |mut txs, accs| {
            txs[0].to(accs[0].address).from(accs[2].address);
            txs[1]
                .to(accs[1].address)
                .from(accs[2].address)
                .nonce(Word::one());
        },
        |block, _tx| block.number(0xcafeu64),
        LoggerConfig::enable_memory(),
    )
    .unwrap()
    .into();

    let mut builder = BlockData::new_from_geth_data(block.clone()).new_circuit_input_builder();

    // get RETURN
    let (index_return, _) = block.geth_traces[0]
        .struct_logs
        .iter()
        .enumerate()
        .find(|(_, s)| s.op == OpcodeId::RETURN)
        .unwrap();
    let next_step_return = block.geth_traces[0].struct_logs.get(index_return + 1);
    let addr_expect = next_step_return.unwrap().stack.last().unwrap();
    let memory = next_step_return.unwrap().memory.clone();

    // get CREATE2
    let step_create2 = block.geth_traces[0]
        .struct_logs
        .iter()
        .find(|s| s.op == OpcodeId::CREATE2)
        .unwrap();
    let mut builder = CircuitInputBuilderTx::new(&block, step_create2);
    // Set up call context at CREATE2
    builder.tx_ctx.call_is_success.push(false);
    builder.state_ref().push_call(mock_internal_create());
    builder.state_ref().call_ctx_mut().unwrap().memory = memory;
    let addr = builder.state_ref().create2_address(step_create2).unwrap();

    assert_eq!(addr.to_word(), addr_expect);
}

#[test]
fn create_address() {
    // code_creator outputs 0x6050.
    let code_creator = bytecode! {
        .op_mstore(0x00, word!("0x6050000000000000000000000000000000000000000000000000000000000000"))
        .op_return(0x00, 0x02)
    };

    // code_a calls code_b which executes code_creator in CREATE
    let code_a = bytecode! {
        PUSH1(0x0) // retLength
        PUSH1(0x0) // retOffset
        PUSH1(0x0) // argsLength
        PUSH1(0x0) // argsOffset
        PUSH1(0x0) // value
        PUSH32(*WORD_ADDR_B) // addr
        PUSH32(0x1_0000) // gas
        CALL

        PUSH2(0xaa)
    };

    let mut code_b = Bytecode::default();
    // pad code_creator to multiple of 32 bytes
    let len = code_creator.to_vec().len();
    let code_creator: Vec<u8> = code_creator
        .to_vec()
        .iter()
        .cloned()
        .chain(0u8..((32 - len % 32) as u8))
        .collect();
    for (index, word) in code_creator.chunks(32).enumerate() {
        code_b.op_mstore(index * 32, Word::from_big_endian(word));
    }
    // We do CREATE 2 times to use a nonce != 0 in the second one.
    let code_b_end = bytecode! {
        PUSH1(len) // length
        PUSH1(0x00) // offset
        PUSH1(0x00) // value
        CREATE

        PUSH1(len) // length
        PUSH1(0x00) // offset
        PUSH1(0x00) // value
        CREATE

        PUSH3(0xbb)
    };
    code_b.append(&code_b_end);
    // Get the execution steps from the external tracer
    let block: GethData = TestContext::<3, 2>::new_with_logger_config(
        None,
        |accs| {
            accs[0]
                .address(address!("0x0000000000000000000000000000000000000000"))
                .code(code_a);
            accs[1].address(*ADDR_B).code(code_b);
            accs[2]
                .address(address!("0x000000000000000000000000000000000cafe002"))
                .balance(Word::from(1u64 << 30));
        },
        |mut txs, accs| {
            txs[0].to(accs[0].address).from(accs[2].address);
            txs[1]
                .to(accs[1].address)
                .from(accs[2].address)
                .nonce(Word::one());
        },
        |block, _tx| block.number(0xcafeu64),
        LoggerConfig::enable_memory(),
    )
    .unwrap()
    .into();

    // get last RETURN
    let (index_return, _) = block.geth_traces[0]
        .struct_logs
        .iter()
        .enumerate()
        .rev()
        .find(|(_, s)| s.op == OpcodeId::RETURN)
        .unwrap();
    let next_step_return = block.geth_traces[0].struct_logs.get(index_return + 1);
    let addr_expect = next_step_return.unwrap().stack.last().unwrap();

    // get last CREATE
    let step_create = block.geth_traces[0]
        .struct_logs
        .iter()
        .rev()
        .find(|s| s.op == OpcodeId::CREATE)
        .unwrap();
    let mut builder = CircuitInputBuilderTx::new(&block, step_create);
    // Set up call context at CREATE
    builder.tx_ctx.call_is_success.push(false);
    builder.state_ref().push_call(mock_internal_create());
    builder.builder.sdb.set_account(
        &ADDR_B,
        Account {
            nonce: Word::from(1),
            ..Account::zero()
        },
    );
    let addr = builder.state_ref().create_address().unwrap();

    assert_eq!(addr.to_word(), addr_expect);
}<|MERGE_RESOLUTION|>--- conflicted
+++ resolved
@@ -49,10 +49,7 @@
                 struct_logs: vec![geth_step.clone()],
                 account_after: vec![],
                 prestate: None,
-<<<<<<< HEAD
-=======
                 call_trace: unimplemented!(),
->>>>>>> 8fceb1bc
             },
             false,
         )
