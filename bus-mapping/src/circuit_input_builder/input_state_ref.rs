--- conflicted
+++ resolved
@@ -1040,11 +1040,7 @@
         address.0[0..19] == [0u8; 19] && (1..=9).contains(&address.0[19])
     }
 
-<<<<<<< HEAD
-    /// Parse [`Call`] from a *CALL*/CREATE* step. but without the is_success
-=======
     /// Parse [`Call`] from a *CALL*/CREATE* step without information about success and persistent.
->>>>>>> f83fb1e7
     pub fn parse_call_partial(&mut self, step: &GethExecStep) -> Result<Call, Error> {
         let kind = CallKind::try_from(step.op)?;
         let caller = self.call()?;
