--- conflicted
+++ resolved
@@ -417,10 +417,6 @@
     pub fn stack_pops(&mut self, step: &mut ExecStep, n: usize) -> Result<Vec<Word>, Error> {
         (0..n)
             .map(|_| self.stack_pop(step))
-<<<<<<< HEAD
-            .into_iter()
-=======
->>>>>>> bed75afb
             .collect::<Result<Vec<Word>, Error>>()
     }
 
@@ -1451,8 +1447,6 @@
         let geth_step = steps
             .first()
             .ok_or(Error::InternalError("invalid index 0"))?;
-        #[cfg(feature = "enable-stack")]
-        assert_eq!(self.caller_ctx()?.stack, geth_step_next.stack);
         let is_err = exec_step.error.is_some();
         let is_return_revert_succ = (geth_step.op == OpcodeId::REVERT
             || geth_step.op == OpcodeId::RETURN)
@@ -1650,12 +1644,9 @@
         }
 
         let next_depth = next_step.map(|s| s.depth).unwrap_or(0);
-<<<<<<< HEAD
-=======
         // let next_result = next_step
         //     .map(|s| s.stack.last().unwrap_or_else(|_| Word::zero()))
         //     .unwrap_or_else(Word::zero);
->>>>>>> bed75afb
 
         let call_ctx = self.call_ctx()?;
         #[cfg(feature = "enable-stack")]
