--- conflicted
+++ resolved
@@ -86,26 +86,8 @@
     pub difficulty: Word,
     /// base fee
     pub base_fee: Word,
-<<<<<<< HEAD
-=======
     /// State root of the previous block
     pub prev_state_root: Word,
-    /// Container of operations done in this block.
-    pub container: OperationContainer,
-    /// Transactions contained in the block
-    pub txs: Vec<Transaction>,
-    /// Block-wise steps
-    pub block_steps: BlockSteps,
-    /// Copy events in this block.
-    pub copy_events: Vec<CopyEvent>,
-    /// Inputs to the SHA3 opcode
-    pub sha3_inputs: Vec<Vec<u8>>,
-    /// Exponentiation events in the block.
-    pub exp_events: Vec<ExpEvent>,
-    code: HashMap<Hash, Vec<u8>>,
-    /// Circuits Setup Paramteres
-    pub circuits_params: CircuitsParams,
->>>>>>> 1c3c9a46
 }
 impl BlockHead {
     /// Create a new block.
@@ -137,7 +119,7 @@
             timestamp: eth_block.timestamp,
             difficulty: eth_block.difficulty,
             base_fee: eth_block.base_fee_per_gas.unwrap_or_default(),
-<<<<<<< HEAD
+            prev_state_root,
         })
     }
 }
@@ -195,11 +177,6 @@
         circuits_params: CircuitsParams,
     ) -> Result<Self, Error> {
         let mut block = Self {
-=======
-            prev_state_root,
-            container: OperationContainer::new(),
-            txs: Vec::new(),
->>>>>>> 1c3c9a46
             block_steps: BlockSteps {
                 end_block_not_last: ExecStep {
                     exec_state: ExecState::EndBlock,
