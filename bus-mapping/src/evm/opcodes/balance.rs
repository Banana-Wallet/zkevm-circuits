use crate::{
    circuit_input_builder::{CircuitInputStateRef, ExecStep},
    evm::Opcode,
    operation::{AccountField, CallContextField, TxAccessListAccountOp},
    Error,
};
use eth_types::{GethExecStep, ToAddress, ToWord, H256, U256};

#[derive(Debug, Copy, Clone)]
pub(crate) struct Balance;

impl Opcode for Balance {
    fn gen_associated_ops(
        state: &mut CircuitInputStateRef,
        geth_steps: &[GethExecStep],
    ) -> Result<Vec<ExecStep>, Error> {
        let geth_step = &geth_steps[0];
        let mut exec_step = state.new_step(geth_step)?;

        // Read account address from stack.
        let address_word = geth_step.stack.last()?;
        let address = address_word.to_address();
        state.stack_read(&mut exec_step, geth_step.stack.last_filled(), address_word)?;

        // Read transaction ID, rw_counter_end_of_reversion, and is_persistent
        // from call context.
        state.call_context_read(
            &mut exec_step,
            state.call()?.call_id,
            CallContextField::TxId,
            U256::from(state.tx_ctx.id()),
        );
        state.call_context_read(
            &mut exec_step,
            state.call()?.call_id,
            CallContextField::RwCounterEndOfReversion,
            U256::from(state.call()?.rw_counter_end_of_reversion as u64),
        );
        state.call_context_read(
            &mut exec_step,
            state.call()?.call_id,
            CallContextField::IsPersistent,
            U256::from(state.call()?.is_persistent as u64),
        );

        // Update transaction access list for account address.
        let is_warm = state.sdb.check_account_in_access_list(&address);
        state.push_op_reversible(
            &mut exec_step,
            TxAccessListAccountOp {
                tx_id: state.tx_ctx.id(),
                address,
                is_warm: true,
                is_warm_prev: is_warm,
            },
        )?;

        // Read account balance.
        let account = state.sdb.get_account(&address).1;
        dbg!(account, account.is_empty());
        let exists = !account.is_empty();
        let balance = account.balance;
        let code_hash = if exists {
            account.poseidon_code_hash
        } else {
            H256::zero()
        };
        debug_assert_eq!(balance, geth_steps[1].stack.nth_last(0)?);
        state.account_read(
            &mut exec_step,
            address,
            AccountField::PoseidonCodeHash,
            code_hash.to_word(),
        );
        if exists {
            state.account_read(&mut exec_step, address, AccountField::Balance, balance);
        }

        // Write the BALANCE result to stack.
        state.stack_write(
            &mut exec_step,
            geth_steps[1].stack.nth_last_filled(0),
            geth_steps[1].stack.nth_last(0)?,
        )?;

        Ok(vec![exec_step])
    }
}

#[cfg(test)]
mod balance_tests {
    use super::*;
    use crate::{
        circuit_input_builder::ExecState,
        mock::BlockData,
        operation::{AccountOp, CallContextOp, StackOp, RW},
<<<<<<< HEAD
        util::{hash_code, POSEIDON_CODE_HASH_ZERO},
=======
        state_db::CodeDB,
>>>>>>> d9e10b8d
    };
    use eth_types::{
        address, bytecode,
        evm_types::{OpcodeId, StackAddress},
        geth_types::GethData,
        Bytecode, ToWord, Word, U256,
    };
    use mock::TestContext;
    use pretty_assertions::assert_eq;

    #[test]
    fn test_balance_of_non_existing_address() {
        test_ok(false, false, None);
    }

    #[test]
    fn test_balance_of_cold_address() {
        test_ok(true, false, None);
        test_ok(true, false, Some(vec![1, 2, 3]))
    }

    #[test]
    fn test_balance_of_warm_address() {
        test_ok(true, true, None);
        test_ok(true, true, Some(vec![2, 3, 4]))
    }

    // account_code = None should be the same as exists = false, so we can remove
    // it.
    fn test_ok(exists: bool, is_warm: bool, account_code: Option<Vec<u8>>) {
        let address = address!("0xaabbccddee000000000000000000000000000000");

        // Pop balance first for warm account.
        let mut code = Bytecode::default();
        if is_warm {
            code.append(&bytecode! {
                PUSH20(address.to_word())
                BALANCE
                POP
            });
        }
        code.append(&bytecode! {
            PUSH20(address.to_word())
            BALANCE
            STOP
        });

        let balance = if exists {
            Word::from(800u64)
        } else {
            Word::zero()
        };

        // Get the execution steps from the external tracer.
        let block: GethData = TestContext::<3, 1>::new(
            None,
            |accs| {
                accs[0]
                    .address(address!("0x0000000000000000000000000000000000000010"))
                    .balance(Word::from(1u64 << 20))
                    .code(code.clone());
                if exists {
                    if let Some(code) = account_code.clone() {
                        accs[1].address(address).balance(balance).code(code);
                    } else {
                        accs[1].address(address).balance(balance);
                    }
                } else {
                    accs[1]
                        .address(address!("0x0000000000000000000000000000000000000020"))
                        .balance(Word::from(1u64 << 20));
                }
                accs[2]
                    .address(address!("0x0000000000000000000000000000000000cafe01"))
                    .balance(Word::from(1u64 << 20));
            },
            |mut txs, accs| {
                txs[0].to(accs[0].address).from(accs[2].address);
            },
            |block, _tx| block.number(0xcafeu64),
        )
        .unwrap()
        .into();

        let mut builder = BlockData::new_from_geth_data(block.clone()).new_circuit_input_builder();
        builder
            .handle_block(&block.eth_block, &block.geth_traces)
            .unwrap();

        // Check if account address is in access list as a result of bus mapping.
        assert!(builder.sdb.add_account_to_access_list(address));

        let tx_id = 1;
        let transaction = &builder.block.txs()[tx_id - 1];
        let call_id = transaction.calls()[0].call_id;

        let indices = transaction
            .steps()
            .iter()
            .filter(|step| step.exec_state == ExecState::Op(OpcodeId::BALANCE))
            .last()
            .unwrap()
            .bus_mapping_instance
            .clone();

        let container = builder.block.container;

        let operation = &container.stack[indices[0].as_usize()];
        assert_eq!(operation.rw(), RW::READ);
        assert_eq!(
            operation.op(),
            &StackOp {
                call_id,
                address: StackAddress::from(1023u32),
                value: address.to_word()
            }
        );

        let operation = &container.call_context[indices[1].as_usize()];
        assert_eq!(operation.rw(), RW::READ);
        assert_eq!(
            operation.op(),
            &CallContextOp {
                call_id,
                field: CallContextField::TxId,
                value: tx_id.into()
            }
        );

        let operation = &container.call_context[indices[2].as_usize()];
        assert_eq!(operation.rw(), RW::READ);
        assert_eq!(
            operation.op(),
            &CallContextOp {
                call_id,
                field: CallContextField::RwCounterEndOfReversion,
                value: U256::zero()
            }
        );

        let operation = &container.call_context[indices[3].as_usize()];
        assert_eq!(operation.rw(), RW::READ);
        assert_eq!(
            operation.op(),
            &CallContextOp {
                call_id,
                field: CallContextField::IsPersistent,
                value: U256::one()
            }
        );

        let operation = &container.tx_access_list_account[indices[4].as_usize()];
        assert_eq!(operation.rw(), RW::WRITE);
        assert_eq!(
            operation.op(),
            &TxAccessListAccountOp {
                tx_id,
                address,
                is_warm: true,
                is_warm_prev: is_warm
            }
        );

<<<<<<< HEAD
        let code_hash = if let Some(code) = account_code {
            hash_code(&code).to_word()
        } else if exists {
            POSEIDON_CODE_HASH_ZERO.to_word()
        } else {
            U256::zero()
        };
=======
        let code_hash = CodeDB::empty_code_hash().to_word();
>>>>>>> d9e10b8d
        let operation = &container.account[indices[5].as_usize()];
        assert_eq!(operation.rw(), RW::READ);
        assert_eq!(
            operation.op(),
            &AccountOp {
                address,
                field: AccountField::PoseidonCodeHash,
                value: if exists { code_hash } else { U256::zero() },
                value_prev: if exists { code_hash } else { U256::zero() },
            }
        );
        if exists {
            let operation = &container.account[indices[6].as_usize()];
            assert_eq!(operation.rw(), RW::READ);
            assert_eq!(
                operation.op(),
                &AccountOp {
                    address,
                    field: AccountField::Balance,
                    value: balance,
                    value_prev: balance,
                }
            );
        }

        let operation = &container.stack[indices[6 + if exists { 1 } else { 0 }].as_usize()];
        assert_eq!(operation.rw(), RW::WRITE);
        assert_eq!(
            operation.op(),
            &StackOp {
                call_id,
                address: 1023u32.into(),
                value: balance,
            }
        );
    }
}<|MERGE_RESOLUTION|>--- conflicted
+++ resolved
@@ -94,11 +94,7 @@
         circuit_input_builder::ExecState,
         mock::BlockData,
         operation::{AccountOp, CallContextOp, StackOp, RW},
-<<<<<<< HEAD
-        util::{hash_code, POSEIDON_CODE_HASH_ZERO},
-=======
         state_db::CodeDB,
->>>>>>> d9e10b8d
     };
     use eth_types::{
         address, bytecode,
@@ -262,17 +258,13 @@
             }
         );
 
-<<<<<<< HEAD
         let code_hash = if let Some(code) = account_code {
             hash_code(&code).to_word()
         } else if exists {
-            POSEIDON_CODE_HASH_ZERO.to_word()
+            CodeDB::empty_code_hash().to_word()
         } else {
             U256::zero()
         };
-=======
-        let code_hash = CodeDB::empty_code_hash().to_word();
->>>>>>> d9e10b8d
         let operation = &container.account[indices[5].as_usize()];
         assert_eq!(operation.rw(), RW::READ);
         assert_eq!(
