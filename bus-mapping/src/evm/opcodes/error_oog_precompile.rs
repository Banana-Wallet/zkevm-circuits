use crate::{
    circuit_input_builder::{Call, CircuitInputStateRef, ExecStep},
    error::{ExecError, OogError},
    operation::CallContextField,
    Error,
};
use eth_types::{GethExecStep, ToWord};

#[derive(Copy, Clone, Debug)]
pub struct ErrorOOGPrecompile;

impl ErrorOOGPrecompile {
    pub fn gen_associated_ops(
        state: &mut CircuitInputStateRef,
        geth_step: &GethExecStep,
        call: Call,
    ) -> Result<ExecStep, Error> {
<<<<<<< HEAD
        let mut exec_step = state.new_step(geth_step)?;
        exec_step.stack_size += 1; // since the return value is pushed on the stack
=======
        Self::gen_ops(state, state.new_step(geth_step)?, call)
    }

    pub fn gen_ops(
        state: &mut CircuitInputStateRef,
        mut exec_step: ExecStep,
        call: Call,
    ) -> Result<ExecStep, Error> {
>>>>>>> f83fb1e7
        exec_step.error = Some(ExecError::OutOfGas(OogError::Precompile));

        // callee_address
        state.call_context_read(
            &mut exec_step,
            call.call_id,
            CallContextField::CalleeAddress,
            call.code_address().unwrap().to_word(),
        )?;
        state.call_context_read(
            &mut exec_step,
            call.call_id,
            CallContextField::CallDataLength,
            call.call_data_length.into(),
        )?;
        state.call_context_read(
            &mut exec_step,
            call.call_id,
            CallContextField::IsRoot,
            (call.is_root as u64).into(),
        )?;

        Ok(exec_step)
    }
}<|MERGE_RESOLUTION|>--- conflicted
+++ resolved
@@ -15,10 +15,6 @@
         geth_step: &GethExecStep,
         call: Call,
     ) -> Result<ExecStep, Error> {
-<<<<<<< HEAD
-        let mut exec_step = state.new_step(geth_step)?;
-        exec_step.stack_size += 1; // since the return value is pushed on the stack
-=======
         Self::gen_ops(state, state.new_step(geth_step)?, call)
     }
 
@@ -27,7 +23,7 @@
         mut exec_step: ExecStep,
         call: Call,
     ) -> Result<ExecStep, Error> {
->>>>>>> f83fb1e7
+        exec_step.stack_size += 1; // since the return value is pushed on the stack
         exec_step.error = Some(ExecError::OutOfGas(OogError::Precompile));
 
         // callee_address
