use eth_types::{GethExecStep, ToWord, Word};

use crate::{
    circuit_input_builder::{
        Call, CircuitInputStateRef, ExecState, ExecStep, PrecompileEvent, SHA256,
    },
    operation::CallContextField,
    precompile::{PrecompileAuxData, PrecompileCalls},
    Error,
};

mod ec_add;
mod ec_mul;
mod ec_pairing;
mod ecrecover;
mod modexp;

use ec_add::opt_data as opt_data_ec_add;
use ec_mul::opt_data as opt_data_ec_mul;
use ec_pairing::opt_data as opt_data_ec_pairing;
use ecrecover::opt_data as opt_data_ecrecover;
use modexp::opt_data as opt_data_modexp;

pub fn gen_associated_ops(
    state: &mut CircuitInputStateRef,
    geth_step: GethExecStep,
    call: Call,
    precompile: PrecompileCalls,
    input_bytes: &[u8],
    output_bytes: &[u8],
    return_bytes: &[u8],
) -> Result<ExecStep, Error> {
    let mut input_step = state.new_step(&geth_step)?;
    input_step.stack_size += 1; // since the return value is pushed on the stack

    gen_ops(
        state,
        input_step,
        call,
        precompile,
        input_bytes,
        output_bytes,
        return_bytes,
    )
}

/// generate an execstep for the input step
pub fn gen_ops(
    state: &mut CircuitInputStateRef,
    mut exec_step: ExecStep,
    call: Call,
    precompile: PrecompileCalls,
    input_bytes: &[u8],
    output_bytes: &[u8],
    return_bytes: &[u8],
) -> Result<ExecStep, Error> {
    assert_eq!(call.code_address(), Some(precompile.into()));
<<<<<<< HEAD
    let mut exec_step = state.new_step(&geth_step)?;
    exec_step.stack_size += 1; // since the return value is pushed on the stack
=======
>>>>>>> bed75afb
    exec_step.exec_state = ExecState::Precompile(precompile);

    common_call_ctx_reads(state, &mut exec_step, &call)?;

    let (opt_event, aux_data) = match precompile {
        PrecompileCalls::Ecrecover => opt_data_ecrecover(input_bytes, output_bytes, return_bytes),
        PrecompileCalls::Bn128Add => opt_data_ec_add(input_bytes, output_bytes, return_bytes),
        PrecompileCalls::Bn128Mul => opt_data_ec_mul(input_bytes, output_bytes, return_bytes),
        PrecompileCalls::Bn128Pairing => {
            opt_data_ec_pairing(input_bytes, output_bytes, return_bytes)
        }
        PrecompileCalls::Modexp => opt_data_modexp(input_bytes, output_bytes, return_bytes),
        PrecompileCalls::Identity => (
            None,
            Some(PrecompileAuxData::Identity {
                input_bytes: input_bytes.to_vec(),
                output_bytes: output_bytes.to_vec(),
                return_bytes: return_bytes.to_vec(),
            }),
        ),
        PrecompileCalls::Sha256 => (
            if output_bytes.is_empty() {
                None
            } else {
                Some(PrecompileEvent::SHA256(SHA256 {
                    input: input_bytes.to_vec(),
                    digest: output_bytes
                        .try_into()
                        .expect("output bytes must be 32 bytes"),
                }))
            },
            Some(PrecompileAuxData::SHA256 {
                input_bytes: input_bytes.to_vec(),
                output_bytes: output_bytes.to_vec(),
                return_bytes: return_bytes.to_vec(),
            }),
        ),
        _ => {
            log::warn!("precompile {:?} unsupported in circuits", precompile);
            (
                None,
                Some(PrecompileAuxData::Base {
                    input_bytes: input_bytes.to_vec(),
                    output_bytes: output_bytes.to_vec(),
                    return_bytes: return_bytes.to_vec(),
                }),
            )
        }
    };
    log::trace!("precompile event {opt_event:?}, aux data {aux_data:?}");
    if let Some(event) = opt_event {
        state.push_precompile_event(event);
    }
    exec_step.aux_data = aux_data;

    Ok(exec_step)
}

fn common_call_ctx_reads(
    state: &mut CircuitInputStateRef,
    exec_step: &mut ExecStep,
    call: &Call,
) -> Result<(), Error> {
    for (field, value) in [
        (
            CallContextField::IsSuccess,
            Word::from(call.is_success as u64),
        ),
        (
            CallContextField::CalleeAddress,
            call.code_address().unwrap().to_word(),
        ),
        (CallContextField::IsRoot, Word::from(call.is_root as u64)),
        (
            CallContextField::CallDataOffset,
            call.call_data_offset.into(),
        ),
        (
            CallContextField::CallDataLength,
            call.call_data_length.into(),
        ),
        (
            CallContextField::ReturnDataOffset,
            call.return_data_offset.into(),
        ),
        (
            CallContextField::ReturnDataLength,
            call.return_data_length.into(),
        ),
    ] {
        state.call_context_read(exec_step, call.call_id, field, value)?;
    }
    Ok(())
}<|MERGE_RESOLUTION|>--- conflicted
+++ resolved
@@ -55,11 +55,6 @@
     return_bytes: &[u8],
 ) -> Result<ExecStep, Error> {
     assert_eq!(call.code_address(), Some(precompile.into()));
-<<<<<<< HEAD
-    let mut exec_step = state.new_step(&geth_step)?;
-    exec_step.stack_size += 1; // since the return value is pushed on the stack
-=======
->>>>>>> bed75afb
     exec_step.exec_state = ExecState::Precompile(precompile);
 
     common_call_ctx_reads(state, &mut exec_step, &call)?;
