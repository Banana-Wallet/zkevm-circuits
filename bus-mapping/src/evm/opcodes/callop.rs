--- conflicted
+++ resolved
@@ -137,12 +137,9 @@
         debug_assert!(found);
 
         let caller_balance = sender_account.balance;
-<<<<<<< HEAD
-        let insufficient_balance = call.value > caller_balance;
-        let is_depth_ok = geth_step.depth < 1025;
-=======
         let is_call_or_callcode = call.kind == CallKind::Call || call.kind == CallKind::CallCode;
         let insufficient_balance = call.value > caller_balance && is_call_or_callcode;
+        let is_depth_ok = geth_step.depth < 1025;
 
         log::debug!(
             "insufficient_balance: {}, call type: {:?}, sender_account: {:?} ",
@@ -150,7 +147,6 @@
             call.kind,
             call.caller_address
         );
->>>>>>> 14a4219a
 
         // read balance of caller to compare to value for insufficient_balance checking
         // in circuit, also use for callcode successful case check balance is
@@ -164,18 +160,13 @@
             caller_balance,
         )?;
 
-<<<<<<< HEAD
         let callee_code_hash = call.code_hash;
         let callee_exists = !state.sdb.get_account(&callee_address).1.is_empty();
 
         // Transfer value only for CALL opcode.
         // only when insufficient_balance = false and error_depth = false
-        if call.kind == CallKind::Call && !insufficient_balance && is_depth_ok {
-=======
-        // Transfer value only for CALL opcode, insufficient_balance = false
         // and value > 0.
-        if call.kind == CallKind::Call && !insufficient_balance && !call.value.is_zero() {
->>>>>>> 14a4219a
+        if call.kind == CallKind::Call && !insufficient_balance && is_depth_ok && !call.value.is_zero() {
             state.transfer(
                 &mut exec_step,
                 call.caller_address,
@@ -220,21 +211,17 @@
         // There are 4 branches from here.
         // add failure case for insufficient balance or error depth in the future.
         match (
+            insufficient_balance || !is_depth_ok,
             state.is_precompiled(&call.address),
-            is_empty_code_hash || insufficient_balance || !is_depth_ok,
+            is_empty_code_hash,
         ) {
             // 1. Call to precompiled.
-<<<<<<< HEAD
-            (true, _) => {
-                warn!("Call to precompiled is left unimplemented");
-=======
             (false, true, _) => {
                 evm_unimplemented!("Call to precompiled is left unimplemented");
->>>>>>> 14a4219a
                 Ok(vec![exec_step])
             }
-            // 2. Call to account with empty code or insufficient_balance or error_depth
-            (_, true) => {
+            // 2. Call to account with empty code.
+            (false, _, true) => {
                 for (field, value) in [
                     (CallContextField::LastCalleeId, 0.into()),
                     (CallContextField::LastCalleeReturnDataOffset, 0.into()),
@@ -246,7 +233,7 @@
                 Ok(vec![exec_step])
             }
             // 3. Call to account with non-empty code.
-            (_, false) => {
+            (false, _, false) => {
                 for (field, value) in [
                     (
                         CallContextField::ProgramCounter,
@@ -309,6 +296,19 @@
 
                 Ok(vec![exec_step])
             }
+
+            // 4. insufficient balance or error depth cases.
+            (true, _, _) => {
+                for (field, value) in [
+                    (CallContextField::LastCalleeId, 0.into()),
+                    (CallContextField::LastCalleeReturnDataOffset, 0.into()),
+                    (CallContextField::LastCalleeReturnDataLength, 0.into()),
+                ] {
+                    state.call_context_write(&mut exec_step, current_call.call_id, field, value);
+                }
+                state.handle_return(geth_step)?;
+                Ok(vec![exec_step])
+            } //
         }
     }
 }