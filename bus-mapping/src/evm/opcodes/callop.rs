use super::Opcode;
use crate::{
    circuit_input_builder::{CallKind, CircuitInputStateRef, CodeSource, ExecStep},
<<<<<<< HEAD
    operation::{AccountField, CallContextField, MemoryOp, TxAccessListAccountOp, RW},
=======
    operation::{AccountField, CallContextField, TxAccessListAccountOp},
>>>>>>> e6876151
    precompile::{execute_precompiled, is_precompiled},
    state_db::CodeDB,
    Error,
};
use eth_types::{
    evm_types::{
        gas_utils::{eip150_gas, memory_expansion_gas_cost},
        GasCost, OpcodeId,
    },
    GethExecStep, ToWord, Word,
};
use std::cmp::min;

/// Placeholder structure used to implement [`Opcode`] trait over it
/// corresponding to the `OpcodeId::CALL`, `OpcodeId::CALLCODE`,
/// `OpcodeId::DELEGATECALL` and `OpcodeId::STATICCALL`.
/// - CALL and CALLCODE: N_ARGS = 7
/// - DELEGATECALL and STATICCALL: N_ARGS = 6
#[derive(Debug, Copy, Clone)]
pub(crate) struct CallOpcode<const N_ARGS: usize>;

impl<const N_ARGS: usize> Opcode for CallOpcode<N_ARGS> {
    fn gen_associated_ops(
        state: &mut CircuitInputStateRef,
        geth_steps: &[GethExecStep],
    ) -> Result<Vec<ExecStep>, Error> {
        let geth_step = &geth_steps[0];
        let mut exec_step = state.new_step(geth_step)?;

        let args_offset = geth_step.stack.nth_last(N_ARGS - 4)?.low_u64() as usize;
        let args_length = geth_step.stack.nth_last(N_ARGS - 3)?.as_usize();
        let ret_offset = geth_step.stack.nth_last(N_ARGS - 2)?.low_u64() as usize;
        let ret_length = geth_step.stack.nth_last(N_ARGS - 1)?.as_usize();

        // we need to keep the memory until parse_call complete
        state.call_expand_memory(args_offset, args_length, ret_offset, ret_length)?;

        let tx_id = state.tx_ctx.id();
        let call = state.parse_call(geth_step)?;
        let current_call = state.call()?.clone();

        // For both CALLCODE and DELEGATECALL opcodes, `call.address` is caller
        // address which is different from callee_address (code address).
        let callee_address = match call.code_source {
            CodeSource::Address(address) => address,
            _ => call.address,
        };

        let mut field_values = vec![
            (CallContextField::TxId, tx_id.into()),
            // NOTE: For `RwCounterEndOfReversion` we use the `0` value as a
            // placeholder, and later set the proper value in
            // `CircuitInputBuilder::set_value_ops_call_context_rwc_eor`
            (CallContextField::RwCounterEndOfReversion, 0.into()),
            (
                CallContextField::IsPersistent,
                (current_call.is_persistent as u64).into(),
            ),
            (
                CallContextField::IsStatic,
                (current_call.is_static as u64).into(),
            ),
            (CallContextField::Depth, current_call.depth.into()),
            (
                CallContextField::CalleeAddress,
                current_call.address.to_word(),
            ),
        ];
        if call.kind == CallKind::DelegateCall {
            field_values.extend([
                (
                    CallContextField::CallerAddress,
                    current_call.caller_address.to_word(),
                ),
                (CallContextField::Value, current_call.value),
            ]);
        }
        for (field, value) in field_values {
            state.call_context_read(&mut exec_step, current_call.call_id, field, value);
        }

        for i in 0..N_ARGS {
            state.stack_read(
                &mut exec_step,
                geth_step.stack.nth_last_filled(i),
                geth_step.stack.nth_last(i)?,
            )?;
        }

        state.stack_write(
            &mut exec_step,
            geth_step.stack.nth_last_filled(N_ARGS - 1),
            (call.is_success as u64).into(),
        )?;

        let callee_code_hash = call.code_hash;
        let callee_exists = !state.sdb.get_account(&callee_address).1.is_empty();

        let (callee_code_hash_word, is_empty_code_hash) = if callee_exists {
            (
                callee_code_hash.to_word(),
                callee_code_hash == CodeDB::empty_code_hash(),
            )
        } else {
            (Word::zero(), true)
        };
        state.account_read(
            &mut exec_step,
            callee_address,
            AccountField::CodeHash,
            callee_code_hash_word,
        );

        let is_warm = state.sdb.check_account_in_access_list(&callee_address);
        state.push_op_reversible(
            &mut exec_step,
            TxAccessListAccountOp {
                tx_id,
                address: callee_address,
                is_warm: true,
                is_warm_prev: is_warm,
            },
        )?;

        // Switch to callee's call context
        state.push_call(call.clone());

        for (field, value) in [
            (CallContextField::RwCounterEndOfReversion, 0.into()),
            (
                CallContextField::IsPersistent,
                (call.is_persistent as u64).into(),
            ),
        ] {
            state.call_context_write(&mut exec_step, call.clone().call_id, field, value);
        }

        let (found, sender_account) = state.sdb.get_account(&call.caller_address);
        debug_assert!(found);

        let caller_balance = sender_account.balance;
        let is_call_or_callcode = call.kind == CallKind::Call || call.kind == CallKind::CallCode;

        // Precheck is OK when depth is in range and caller balance is sufficient.
        let is_precheck_ok =
            geth_step.depth < 1025 && (!is_call_or_callcode || caller_balance >= call.value);

        // log::debug!(
        //    "is_precheck_ok: {}, call type: {:?}, sender_account: {:?} ",
        //    is_precheck_ok,
        //    call.kind,
        //    call.caller_address
        //);

        // read balance of caller to compare to value for insufficient_balance checking
        // in circuit, also use for callcode successful case check balance is
        // indeed larger than transfer value. for call opcode, it does in
        // tranfer gadget implicitly.
        state.account_read(
            &mut exec_step,
            call.caller_address,
            AccountField::Balance,
            caller_balance,
        );

        let code_address = call.code_address();
        let is_precompile = code_address
            .map(|ref addr| is_precompiled(addr))
            .unwrap_or(false);
        // TODO: What about transfer for CALLCODE?
        // Transfer value only for CALL opcode, is_precheck_ok = true.
        if call.kind == CallKind::Call && is_precheck_ok {
            state.transfer(
                &mut exec_step,
                call.caller_address,
                call.address,
                callee_exists || is_precompile,
                false,
                call.value,
            )?;
        }

        // Calculate next_memory_word_size and callee_gas_left manually in case
        // there isn't next geth_step (e.g. callee doesn't have code).
        debug_assert_eq!(exec_step.memory_size % 32, 0);
        let curr_memory_word_size = (exec_step.memory_size as u64) / 32;
        let next_memory_word_size = [
            curr_memory_word_size,
            (call.call_data_offset + call.call_data_length + 31) / 32,
            (call.return_data_offset + call.return_data_length + 31) / 32,
        ]
        .into_iter()
        .max()
        .unwrap();

        let has_value = !call.value.is_zero() && !call.is_delegatecall();
        let memory_expansion_gas_cost =
            memory_expansion_gas_cost(curr_memory_word_size, next_memory_word_size);
        let gas_cost = if is_warm {
            GasCost::WARM_ACCESS.as_u64()
        } else {
            GasCost::COLD_ACCOUNT_ACCESS.as_u64()
        } + if has_value {
            GasCost::CALL_WITH_VALUE.as_u64()
                + if call.kind == CallKind::Call && !callee_exists {
                    GasCost::NEW_ACCOUNT.as_u64()
                } else {
                    0
                }
        } else {
            0
        } + memory_expansion_gas_cost;
        let gas_specified = geth_step.stack.last()?;
        debug_assert!(
            geth_step.gas.0 >= gas_cost,
            "gas {:?} gas_cost {:?} memory_expansion_gas_cost {:?}",
            geth_step.gas.0,
            gas_cost,
            memory_expansion_gas_cost
        );
        let callee_gas_left = eip150_gas(geth_step.gas.0 - gas_cost, gas_specified);

        // There are 4 branches from here.
        // add failure case for insufficient balance or error depth in the future.
<<<<<<< HEAD
        if geth_steps[0].op == OpcodeId::CALL
            && geth_steps[1].depth == geth_steps[0].depth + 1
            && geth_steps[1].gas.0 != callee_gas_left + if has_value { 2300 } else { 0 }
        {
            // panic with full info
            let info1 = format!("callee_gas_left {} gas_specified {} gas_cost {} is_warm {} has_value {} current_memory_word_size {} next_memory_word_size {}, memory_expansion_gas_cost {}",
                    callee_gas_left, gas_specified, gas_cost, is_warm, has_value, curr_memory_word_size, next_memory_word_size, memory_expansion_gas_cost);
            let info2 = format!("args gas:{:?} addr:{:?} value:{:?} cd_pos:{:?} cd_len:{:?} rd_pos:{:?} rd_len:{:?}",
                        geth_step.stack.nth_last(0),
                        geth_step.stack.nth_last(1),
                        geth_step.stack.nth_last(2),
                        geth_step.stack.nth_last(3),
                        geth_step.stack.nth_last(4),
                        geth_step.stack.nth_last(5),
                        geth_step.stack.nth_last(6)
                    );
            let full_ctx = format!(
                "step0 {:?} step1 {:?} call {:?}, {} {}",
                geth_steps[0], geth_steps[1], call, info1, info2
            );
            debug_assert_eq!(
                geth_steps[1].gas.0,
                callee_gas_left + if has_value { 2300 } else { 0 },
                "{}",
                full_ctx
            );
        }

        match (!is_precheck_ok, is_precompile, is_empty_code_hash) {
=======
        match (insufficient_balance, is_precompile, is_empty_code_hash) {
>>>>>>> e6876151
            // 1. Call to precompiled.
            (false, true, _) => {
                assert!(call.is_success, "call to precompile should not fail");
                let caller_ctx = state.caller_ctx_mut()?;
                let code_address = code_address.unwrap();
                let (result, contract_gas_cost) = execute_precompiled(
                    &code_address,
                    if args_length != 0 {
                        &caller_ctx.memory.0[args_offset..args_offset + args_length]
                    } else {
                        &[]
                    },
                    callee_gas_left,
                );
                log::trace!(
                    "precompile return data len {} gas {}",
                    result.len(),
                    contract_gas_cost
                );
                caller_ctx.return_data = result.clone();
                let length = min(result.len(), ret_length);
                if length != 0 {
                    caller_ctx.memory.extend_at_least(ret_offset + length);
                }
                caller_ctx.memory.0[ret_offset..ret_offset + length]
                    .copy_from_slice(&result[..length]);
                for (field, value) in [
                    (CallContextField::LastCalleeId, call.call_id.into()),
                    (CallContextField::LastCalleeReturnDataOffset, 0.into()),
                    (
                        CallContextField::LastCalleeReturnDataLength,
                        result.len().into(),
                    ),
                ] {
                    state.call_context_write(&mut exec_step, current_call.call_id, field, value);
                }
<<<<<<< HEAD
                for (i, value) in result.iter().enumerate() {
                    state.push_op(
                        &mut exec_step,
                        RW::WRITE,
                        MemoryOp::new(call.call_id, (i).into(), *value),
                    );
                }
                for (i, value) in result[..length].iter().enumerate() {
                    state.push_op(
                        &mut exec_step,
                        RW::WRITE,
                        MemoryOp::new(call.caller_id, (ret_offset + i).into(), *value),
                    );
                }

                state.handle_return(&mut exec_step, geth_steps, false)?;

                let real_cost = geth_steps[0].gas.0 - geth_steps[1].gas.0;
                // debug_assert_eq!(real_cost, gas_cost + contract_gas_cost);
=======

                log::warn!("missing circuit part of precompile");
                state.handle_return(&mut exec_step, geth_steps, false)?;

                let real_cost = geth_steps[0].gas.0 - geth_steps[1].gas.0;
>>>>>>> e6876151
                if real_cost != exec_step.gas_cost.0 {
                    log::warn!(
                        "precompile gas fixed from {} to {}, step {:?}",
                        exec_step.gas_cost.0,
                        real_cost,
                        geth_steps[0]
                    );
                }
                exec_step.gas_cost = GasCost(real_cost);
                Ok(vec![exec_step])
            }
            // 2. Call to account with empty code.
            (false, _, true) => {
                for (field, value) in [
                    (CallContextField::LastCalleeId, 0.into()),
                    (CallContextField::LastCalleeReturnDataOffset, 0.into()),
                    (CallContextField::LastCalleeReturnDataLength, 0.into()),
                ] {
                    state.call_context_write(&mut exec_step, current_call.call_id, field, value);
                }
                state.handle_return(&mut exec_step, geth_steps, false)?;

                // FIXME
                let real_cost = geth_steps[0].gas.0 - geth_steps[1].gas.0;
                if real_cost != exec_step.gas_cost.0 {
                    log::warn!(
                        "empty call gas fixed from {} to {}, step {:?}",
                        exec_step.gas_cost.0,
                        real_cost,
                        geth_steps[0]
                    );
                }
                exec_step.gas_cost = GasCost(real_cost);

                Ok(vec![exec_step])
            }
            // 3. Call to account with non-empty code.
            (false, _, false) => {
                for (field, value) in [
                    (
                        CallContextField::ProgramCounter,
                        (geth_step.pc.0 + 1).into(),
                    ),
                    (
                        CallContextField::StackPointer,
                        (geth_step.stack.stack_pointer().0 + N_ARGS - 1).into(),
                    ),
                    (
                        CallContextField::GasLeft,
                        (geth_step.gas.0 - geth_step.gas_cost.0).into(),
                    ),
                    (CallContextField::MemorySize, next_memory_word_size.into()),
                    (
                        CallContextField::ReversibleWriteCounter,
                        (exec_step.reversible_write_counter + 1).into(),
                    ),
                ] {
                    state.call_context_write(&mut exec_step, current_call.call_id, field, value);
                }

                for (field, value) in [
                    (CallContextField::CallerId, current_call.call_id.into()),
                    (CallContextField::TxId, tx_id.into()),
                    (CallContextField::Depth, call.depth.into()),
                    (
                        CallContextField::CallerAddress,
                        call.caller_address.to_word(),
                    ),
                    (CallContextField::CalleeAddress, call.address.to_word()),
                    (
                        CallContextField::CallDataOffset,
                        call.call_data_offset.into(),
                    ),
                    (
                        CallContextField::CallDataLength,
                        call.call_data_length.into(),
                    ),
                    (
                        CallContextField::ReturnDataOffset,
                        call.return_data_offset.into(),
                    ),
                    (
                        CallContextField::ReturnDataLength,
                        call.return_data_length.into(),
                    ),
                    (
                        CallContextField::Value,
                        // Should set to value of current call for DELEGATECALL.
                        if call.kind == CallKind::DelegateCall {
                            current_call.value
                        } else {
                            call.value
                        },
                    ),
                    (CallContextField::IsSuccess, (call.is_success as u64).into()),
                    (CallContextField::IsStatic, (call.is_static as u64).into()),
                    (CallContextField::LastCalleeId, 0.into()),
                    (CallContextField::LastCalleeReturnDataOffset, 0.into()),
                    (CallContextField::LastCalleeReturnDataLength, 0.into()),
                    (CallContextField::IsRoot, 0.into()),
                    (CallContextField::IsCreate, 0.into()),
                    (CallContextField::CodeHash, call.code_hash.to_word()),
                ] {
                    state.call_context_write(&mut exec_step, call.call_id, field, value);
                }

                Ok(vec![exec_step])
            }

            // 4. insufficient balance or error depth cases.
            (true, _, _) => {
                for (field, value) in [
                    (CallContextField::LastCalleeId, 0.into()),
                    (CallContextField::LastCalleeReturnDataOffset, 0.into()),
                    (CallContextField::LastCalleeReturnDataLength, 0.into()),
                ] {
                    state.call_context_write(&mut exec_step, current_call.call_id, field, value);
                }
                state.handle_return(&mut exec_step, geth_steps, false)?;
                Ok(vec![exec_step])
            } //
        }
    }
}

#[cfg(test)]
mod tests {
    use crate::{circuit_input_builder::CircuitsParams, mock::BlockData};
    use eth_types::{bytecode, evm_types::OpcodeId, geth_types::GethData, word, Bytecode, Word};
    use mock::{
        test_ctx::{
            helpers::{account_0_code_account_1_no_code, tx_from_1_to_0},
            LoggerConfig,
        },
        TestContext,
    };

    // move this to circuit after circuit part is complete
    #[test]
    fn test_precompiled_call() {
        struct PrecompileCall {
            name: &'static str,
            setup_code: Bytecode,
            ret_size: Word,
            ret_offset: Word,
            call_data_offset: Word,
            call_data_length: Word,
            address: Word,
            value: Word,
            gas: Word,
            stack_value: Vec<(Word, Word)>,
            max_rws: usize,
        }

        impl Default for PrecompileCall {
            fn default() -> Self {
                PrecompileCall {
                    name: "precompiled call",
                    setup_code: Bytecode::default(),
                    ret_size: Word::from(0),
                    ret_offset: Word::from(0),
                    call_data_offset: Word::from(0),
                    call_data_length: Word::from(0),
                    address: Word::from(0),
                    value: Word::from(0),
                    gas: Word::from(0xFFFFFFF),
                    stack_value: vec![],
                    max_rws: 500,
                }
            }
        }

        impl PrecompileCall {
            fn with_call_op(&self, call_op: OpcodeId) -> Bytecode {
                assert!(
                    call_op.is_call(),
                    "invalid setup, {:?} is not a call op",
                    call_op
                );
                let mut code = self.setup_code.clone();
                code.push(32, self.ret_size)
                    .push(32, self.ret_offset)
                    .push(32, self.call_data_length)
                    .push(32, self.call_data_offset);
                if call_op == OpcodeId::CALL || call_op == OpcodeId::CALLCODE {
                    code.push(32, self.value);
                }
                code.push(32, self.address)
                    .push(32, self.gas)
                    .write_op(call_op)
                    .write_op(OpcodeId::POP);
                for (offset, _) in self.stack_value.iter().rev() {
                    code.push(32, *offset).write_op(OpcodeId::MLOAD);
                }

                code
            }
        }

        let test_vector = [
            PrecompileCall {
                name: "ecRecover",
                setup_code: bytecode! {
                    PUSH32(word!("0x456e9aea5e197a1f1af7a3e85a3212fa4049a3ba34c2289b4c860fc0b0c64ef3")) // hash
                    PUSH1(0x0)
                    MSTORE
                    PUSH1(28) // v
                    PUSH1(0x20)
                    MSTORE
                    PUSH32(word!("0x9242685bf161793cc25603c231bc2f568eb630ea16aa137d2664ac8038825608")) // r
                    PUSH1(0x40)
                    MSTORE
                    PUSH32(word!("0x4f8ae3bd7535248d0bd448298cc2e2071e56992d0774dc340c368ae950852ada")) // s
                    PUSH1(0x60)
                    MSTORE
                },
                ret_size: Word::from(0x20),
                ret_offset: Word::from(0x80),
                call_data_length: Word::from(0x80),
                address: Word::from(0x1),
                stack_value: vec![(
                    Word::from(0x80),
                    word!("7156526fbd7a3c72969b54f64e42c10fbb768c8a"),
                )],
                ..Default::default()
            },
            PrecompileCall {
                name: "SHA2-256",
                setup_code: bytecode! {
                    PUSH1(0xFF) // data
                    PUSH1(0)
                    MSTORE
                },
                ret_size: Word::from(0x20),
                ret_offset: Word::from(0x20),
                call_data_length: Word::from(0x1),
                call_data_offset: Word::from(0x1F),
                address: Word::from(0x2),
                stack_value: vec![(
                    Word::from(0x20),
                    word!("a8100ae6aa1940d0b663bb31cd466142ebbdbd5187131b92d93818987832eb89"),
                )],
                ..Default::default()
            },
            PrecompileCall {
                name: "RIPEMD-160",
                setup_code: bytecode! {
                    PUSH1(0xFF) // data
                    PUSH1(0)
                    MSTORE
                },
                ret_size: Word::from(0x20),
                ret_offset: Word::from(0x20),
                call_data_length: Word::from(0x1),
                call_data_offset: Word::from(0x1F),
                address: Word::from(0x3),
                stack_value: vec![(
                    Word::from(0x20),
                    word!("2c0c45d3ecab80fe060e5f1d7057cd2f8de5e557"),
                )],
                ..Default::default()
            },
            PrecompileCall {
                name: "identity",
                setup_code: bytecode! {
                    PUSH16(word!("0123456789ABCDEF0123456789ABCDEF"))
                    PUSH1(0x00)
                    MSTORE
                },
                ret_size: Word::from(0x20),
                ret_offset: Word::from(0x20),
                call_data_length: Word::from(0x20),
                address: Word::from(0x4),
                stack_value: vec![(Word::from(0x20), word!("0123456789ABCDEF0123456789ABCDEF"))],
                ..Default::default()
            },
            PrecompileCall {
                name: "modexp",
                setup_code: bytecode! {
                    PUSH1(1) // Bsize
                    PUSH1(0)
                    MSTORE
                    PUSH1(1) // Esize
                    PUSH1(0x20)
                    MSTORE
                    PUSH1(1) // Msize
                    PUSH1(0x40)
                    MSTORE
                    PUSH32(word!("0x08090A0000000000000000000000000000000000000000000000000000000000")) // B, E and M
                    PUSH1(0x60)
                    MSTORE
                },
                ret_size: Word::from(0x01),
                ret_offset: Word::from(0x9F),
                call_data_length: Word::from(0x63),
                address: Word::from(0x5),
                stack_value: vec![(Word::from(0x80), Word::from(8))],
                ..Default::default()
            },
            PrecompileCall {
                name: "ecAdd",
                setup_code: bytecode! {
                    PUSH1(1) // x1
                    PUSH1(0)
                    MSTORE
                    PUSH1(2) // y1
                    PUSH1(0x20)
                    MSTORE
                    PUSH1(1) // x2
                    PUSH1(0x40)
                    MSTORE
                    PUSH1(2) // y2
                    PUSH1(0x60)
                    MSTORE
                },
                ret_size: Word::from(0x40),
                ret_offset: Word::from(0x80),
                call_data_length: Word::from(0x80),
                address: Word::from(0x6),
                stack_value: vec![
                    (
                        Word::from(0x80),
                        word!("30644e72e131a029b85045b68181585d97816a916871ca8d3c208c16d87cfd3"),
                    ),
                    (
                        Word::from(0xA0),
                        word!("15ed738c0e0a7c92e7845f96b2ae9c0a68a6a449e3538fc7ff3ebf7a5a18a2c4"),
                    ),
                ],
                ..Default::default()
            },
            PrecompileCall {
                name: "ecMul",
                setup_code: bytecode! {
                    PUSH1(1) // x1
                    PUSH1(0)
                    MSTORE
                    PUSH1(2) // y1
                    PUSH1(0x20)
                    MSTORE
                    PUSH1(2) // s
                    PUSH1(0x40)
                    MSTORE
                },
                ret_size: Word::from(0x40),
                ret_offset: Word::from(0x60),
                call_data_length: Word::from(0x60),
                address: Word::from(0x7),
                stack_value: vec![
                    (
                        Word::from(0x60),
                        word!("30644e72e131a029b85045b68181585d97816a916871ca8d3c208c16d87cfd3"),
                    ),
                    (
                        Word::from(0x80),
                        word!("15ed738c0e0a7c92e7845f96b2ae9c0a68a6a449e3538fc7ff3ebf7a5a18a2c4"),
                    ),
                ],
                ..Default::default()
            },
            PrecompileCall {
                name: "ecPairing",
                setup_code: bytecode! {
                    PUSH32(word!("0x23a8eb0b0996252cb548a4487da97b02422ebc0e834613f954de6c7e0afdc1fc"))
                    PUSH32(word!("0x2a23af9a5ce2ba2796c1f4e453a370eb0af8c212d9dc9acd8fc02c2e907baea2"))
                    PUSH32(word!("0x091058a3141822985733cbdddfed0fd8d6c104e9e9eff40bf5abfef9ab163bc7"))
                    PUSH32(word!("0x1971ff0471b09fa93caaf13cbf443c1aede09cc4328f5a62aad45f40ec133eb4"))
                    PUSH32(word!("0x30644e72e131a029b85045b68181585d97816a916871ca8d3c208c16d87cfd45"))
                    PUSH32(word!("0x0000000000000000000000000000000000000000000000000000000000000001"))
                    PUSH32(word!("0x2fe02e47887507adf0ff1743cbac6ba291e66f59be6bd763950bb16041a0a85e"))
                    PUSH32(word!("0x2bd368e28381e8eccb5fa81fc26cf3f048eea9abfdd85d7ed3ab3698d63e4f90"))
                    PUSH32(word!("0x22606845ff186793914e03e21df544c34ffe2f2f3504de8a79d9159eca2d98d9"))
                    PUSH32(word!("0x1fb19bb476f6b9e44e2a32234da8212f61cd63919354bc06aef31e3cfaff3ebc"))
                    PUSH32(word!("0x2c0f001f52110ccfe69108924926e45f0b0c868df0e7bde1fe16d3242dc715f6"))
                    PUSH32(word!("0x2cf44499d5d27bb186308b7af7af02ac5bc9eeb6a3d147c186b21fb1b76e18da"))

                    PUSH1(12)
                    PUSH2(0x200)
                    MSTORE

                    JUMPDEST

                    PUSH2(0x200)
                    MLOAD
                    PUSH1(12)
                    SUB
                    PUSH1(0x20)
                    MUL
                    MSTORE
                    PUSH1(1)
                    PUSH2(0x200)
                    MLOAD
                    SUB
                    DUP1
                    PUSH2(0x200)
                    MSTORE
                    PUSH2(0x192)
                    JUMPI
                },
                ret_size: Word::from(0x20),
                call_data_length: Word::from(0x180),
                address: Word::from(0x8),
                stack_value: vec![(Word::from(0x0), Word::from(1))],
                max_rws: 3000,
                ..Default::default()
            },
            PrecompileCall {
                name: "blake2f",
                setup_code: bytecode! {
                    PUSH32(word!("0000000003000000000000000000000000000000010000000000000000000000"))
                    PUSH32(word!("0000000000000000000000000000000000000000000000000000000000000000"))
                    PUSH32(word!("0000000000000000000000000000000000000000000000000000000000000000"))
                    PUSH32(word!("0000000000000000000000000000000000000000000000000000000000000000"))
                    PUSH32(word!("19cde05b61626300000000000000000000000000000000000000000000000000"))
                    PUSH32(word!("3af54fa5d182e6ad7f520e511f6c3e2b8c68059b6bbd41fbabd9831f79217e13"))
                    PUSH32(word!("0000000048c9bdf267e6096a3ba7ca8485ae67bb2bf894fe72f36e3cf1361d5f"))

                    PUSH1(7)
                    PUSH2(0x160)
                    MSTORE

                    JUMPDEST

                    PUSH2(0x160)
                    MLOAD
                    PUSH1(7)
                    SUB
                    PUSH1(0x20)
                    MUL
                    MSTORE
                    PUSH1(1)
                    PUSH2(0x160)
                    MLOAD
                    SUB
                    DUP1
                    PUSH2(0x160)
                    MSTORE
                    PUSH2(0xed)
                    JUMPI
                },
                ret_size: Word::from(0x40),
                ret_offset: Word::from(0x0),
                call_data_length: Word::from(0xd5),
                address: Word::from(0x9),
                stack_value: vec![
                    (
                        Word::from(0x20),
                        word!("d282e6ad7f520e511f6c3e2b8c68059b9442be0454267ce079217e1319cde05b"),
                    ),
                    (
                        Word::from(0x0),
                        word!("8c9bcf367e6096a3ba7ca8485ae67bb2bf894fe72f36e3cf1361d5f3af54fa5"),
                    ),
                ],
                max_rws: 1500,
                ..Default::default()
            },
        ];

        let call_ops = [
            OpcodeId::CALL,
            OpcodeId::CALLCODE,
            OpcodeId::DELEGATECALL,
            OpcodeId::STATICCALL,
        ];

        for (test_call, call_op) in itertools::iproduct!(test_vector.iter(), call_ops.iter()) {
            let code = test_call.with_call_op(*call_op);
            let block: GethData = TestContext::<2, 1>::new_with_logger_config(
                None,
                account_0_code_account_1_no_code(code),
                tx_from_1_to_0,
                |block, _tx| block.number(0xcafeu64),
                LoggerConfig {
                    enable_memory: true,
                    ..Default::default()
                },
            )
            .unwrap()
            .into();

            let mut builder = BlockData::new_from_geth_data_with_params(
                block.clone(),
                CircuitsParams {
                    max_rws: test_call.max_rws,
                    ..Default::default()
                },
            )
            .new_circuit_input_builder();
            builder
                .handle_block(&block.eth_block, &block.geth_traces)
                .unwrap();

            let step = block.geth_traces[0]
                .struct_logs
                .last()
                .expect("at least one step");
            log::debug!("{:?}", step.stack);
            for (offset, (_, stack_value)) in test_call.stack_value.iter().enumerate() {
                assert_eq!(
                    *stack_value,
                    step.stack.nth_last(offset).expect("stack value not found"),
                    "stack output mismatch"
                );
            }
        }
    }
}<|MERGE_RESOLUTION|>--- conflicted
+++ resolved
@@ -1,11 +1,7 @@
 use super::Opcode;
 use crate::{
     circuit_input_builder::{CallKind, CircuitInputStateRef, CodeSource, ExecStep},
-<<<<<<< HEAD
     operation::{AccountField, CallContextField, MemoryOp, TxAccessListAccountOp, RW},
-=======
-    operation::{AccountField, CallContextField, TxAccessListAccountOp},
->>>>>>> e6876151
     precompile::{execute_precompiled, is_precompiled},
     state_db::CodeDB,
     Error,
@@ -230,7 +226,6 @@
 
         // There are 4 branches from here.
         // add failure case for insufficient balance or error depth in the future.
-<<<<<<< HEAD
         if geth_steps[0].op == OpcodeId::CALL
             && geth_steps[1].depth == geth_steps[0].depth + 1
             && geth_steps[1].gas.0 != callee_gas_left + if has_value { 2300 } else { 0 }
@@ -260,9 +255,6 @@
         }
 
         match (!is_precheck_ok, is_precompile, is_empty_code_hash) {
-=======
-        match (insufficient_balance, is_precompile, is_empty_code_hash) {
->>>>>>> e6876151
             // 1. Call to precompiled.
             (false, true, _) => {
                 assert!(call.is_success, "call to precompile should not fail");
@@ -299,7 +291,6 @@
                 ] {
                     state.call_context_write(&mut exec_step, current_call.call_id, field, value);
                 }
-<<<<<<< HEAD
                 for (i, value) in result.iter().enumerate() {
                     state.push_op(
                         &mut exec_step,
@@ -319,13 +310,6 @@
 
                 let real_cost = geth_steps[0].gas.0 - geth_steps[1].gas.0;
                 // debug_assert_eq!(real_cost, gas_cost + contract_gas_cost);
-=======
-
-                log::warn!("missing circuit part of precompile");
-                state.handle_return(&mut exec_step, geth_steps, false)?;
-
-                let real_cost = geth_steps[0].gas.0 - geth_steps[1].gas.0;
->>>>>>> e6876151
                 if real_cost != exec_step.gas_cost.0 {
                     log::warn!(
                         "precompile gas fixed from {} to {}, step {:?}",
