--- conflicted
+++ resolved
@@ -3,11 +3,7 @@
     circuit_input_builder::{CallKind, CircuitInputStateRef, CodeSource, ExecStep},
     operation::{AccountField, CallContextField, MemoryOp, TxAccessListAccountOp, RW},
     precompile::{execute_precompiled, is_precompiled},
-<<<<<<< HEAD
-    util::POSEIDON_CODE_HASH_ZERO,
-=======
     state_db::CodeDB,
->>>>>>> d9e10b8d
     Error,
 };
 use eth_types::{
@@ -107,11 +103,7 @@
         let (callee_code_hash_word, is_empty_code_hash) = if callee_exists {
             (
                 callee_code_hash.to_word(),
-<<<<<<< HEAD
-                callee_code_hash.eq(&*POSEIDON_CODE_HASH_ZERO),
-=======
                 callee_code_hash == CodeDB::empty_code_hash(),
->>>>>>> d9e10b8d
             )
         } else {
             (Word::zero(), true)
