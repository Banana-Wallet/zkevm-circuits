--- conflicted
+++ resolved
@@ -237,7 +237,6 @@
             // panic with full info
             let info1 = format!("callee_gas_left {callee_gas_left} gas_specified {gas_specified} gas_cost {gas_cost} is_warm {is_warm} has_value {has_value} current_memory_word_size {curr_memory_word_size} next_memory_word_size {next_memory_word_size}, memory_expansion_gas_cost {memory_expansion_gas_cost}");
             let info2 = format!("args gas:{:?} addr:{:?} value:{:?} cd_pos:{:?} cd_len:{:?} rd_pos:{:?} rd_len:{:?}",
-<<<<<<< HEAD
                                 stack_inputs[0],
                                 stack_inputs[1],
                                 stack_inputs[2],
@@ -245,15 +244,6 @@
                                 stack_inputs[4],
                                 stack_inputs[5],
                                 stack_inputs[6]
-=======
-                        geth_step.stack.last(),
-                        geth_step.stack.nth_last(1),
-                        geth_step.stack.nth_last(2),
-                        geth_step.stack.nth_last(3),
-                        geth_step.stack.nth_last(4),
-                        geth_step.stack.nth_last(5),
-                        geth_step.stack.nth_last(6)
->>>>>>> b02de5df
                     );
             let full_ctx = format!(
                 "step0 {:?} step1 {:?} call {:?}, {} {}",
