--- conflicted
+++ resolved
@@ -6,15 +6,11 @@
 use eth_types::GethExecStep;
 
 /// Placeholder structure used to implement [`Opcode`] trait over it
-<<<<<<< HEAD
-/// corresponding to all the Stack only operations: take N words and return nothing.
-=======
 /// corresponding to all the Stack pop only operations: take N words and return nothing.
 /// The following cases exist in the EVM:
 /// - N = 1: UnaryOpcode
 /// - N = 2: BinaryOpcode
 /// - N = 3: TernaryOpcode
->>>>>>> f83fb1e7
 #[derive(Debug, Copy, Clone)]
 pub(crate) struct StackPopOnlyOpcode<const N_POP: usize, const IS_ERR: bool = { false }>;
 
@@ -26,19 +22,10 @@
         let geth_step = &geth_steps[0];
         let mut exec_step = state.new_step(geth_step)?;
         // N_POP stack reads
-<<<<<<< HEAD
         let _stack_inputs = state.stack_pops(&mut exec_step, N_POP)?;
         #[cfg(feature = "enable-stack")]
         for (i, v) in _stack_inputs.into_iter().enumerate() {
             assert_eq!(v, geth_step.stack.nth_last(i)?);
-=======
-        for i in 0..N_POP {
-            state.stack_read(
-                &mut exec_step,
-                geth_step.stack.nth_last_filled(i),
-                geth_step.stack.nth_last(i)?,
-            )?;
->>>>>>> f83fb1e7
         }
 
         if IS_ERR {
