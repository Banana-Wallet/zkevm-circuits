use super::Opcode;
use crate::{
    circuit_input_builder::{CircuitInputStateRef, ExecStep},
    Error,
};
use eth_types::GethExecStep;

/// Placeholder structure used to implement [`Opcode`] trait over it
<<<<<<< HEAD
/// corresponding to all the Stack only operations: take N words and return nothing.
=======
/// corresponding to all the Stack pop only operations: take N words and return nothing.
/// The following cases exist in the EVM:
/// - N = 1: UnaryOpcode
/// - N = 2: BinaryOpcode
/// - N = 3: TernaryOpcode
>>>>>>> bed75afb
#[derive(Debug, Copy, Clone)]
pub(crate) struct StackPopOnlyOpcode<const N_POP: usize, const IS_ERR: bool = { false }>;

impl<const N_POP: usize, const IS_ERR: bool> Opcode for StackPopOnlyOpcode<N_POP, IS_ERR> {
    fn gen_associated_ops(
        state: &mut CircuitInputStateRef,
        geth_steps: &[GethExecStep],
    ) -> Result<Vec<ExecStep>, Error> {
        let geth_step = &geth_steps[0];
        let mut exec_step = state.new_step(geth_step)?;
        // N_POP stack reads
        let _stack_inputs = state.stack_pops(&mut exec_step, N_POP)?;
        #[cfg(feature = "enable-stack")]
        for (i, v) in _stack_inputs.into_iter().enumerate() {
            assert_eq!(v, geth_step.stack.nth_last(i)?);
        }

        if IS_ERR {
            let next_step = geth_steps.get(1);
            let err = state.get_step_err(geth_step, next_step);
            exec_step.error = err.unwrap();
            state.handle_return((None, None), &mut [&mut exec_step], geth_steps, true)?;
        }

        Ok(vec![exec_step])
    }
}<|MERGE_RESOLUTION|>--- conflicted
+++ resolved
@@ -6,15 +6,11 @@
 use eth_types::GethExecStep;
 
 /// Placeholder structure used to implement [`Opcode`] trait over it
-<<<<<<< HEAD
-/// corresponding to all the Stack only operations: take N words and return nothing.
-=======
 /// corresponding to all the Stack pop only operations: take N words and return nothing.
 /// The following cases exist in the EVM:
 /// - N = 1: UnaryOpcode
 /// - N = 2: BinaryOpcode
 /// - N = 3: TernaryOpcode
->>>>>>> bed75afb
 #[derive(Debug, Copy, Clone)]
 pub(crate) struct StackPopOnlyOpcode<const N_POP: usize, const IS_ERR: bool = { false }>;
 
