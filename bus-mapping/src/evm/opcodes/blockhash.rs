use crate::{
    circuit_input_builder::{CircuitInputStateRef, ExecStep},
    Error,
};
use eth_types::{
    evm_types::block_utils::{calculate_block_hash, is_valid_block_number},
    GethExecStep,
};

use super::Opcode;

#[derive(Clone, Copy, Debug)]
pub(crate) struct Blockhash;

impl Opcode for Blockhash {
    fn gen_associated_ops(
        state: &mut CircuitInputStateRef,
        geth_steps: &[GethExecStep],
    ) -> Result<Vec<ExecStep>, Error> {
        let geth_step = &geth_steps[0];
        let mut exec_step = state.new_step(geth_step)?;

<<<<<<< HEAD
        let block_number = state.stack_pop(&mut exec_step)?;
        #[cfg(feature = "enable-stack")]
        assert_eq!(block_number, geth_step.stack.nth_last(0)?);
=======
        let block_number = geth_step.stack.last()?;
        state.stack_read(&mut exec_step, geth_step.stack.last_filled(), block_number)?;

        let block_hash = geth_steps[1].stack.last()?;
        state.stack_write(
            &mut exec_step,
            geth_steps[1].stack.last_filled(),
            block_hash,
        )?;
>>>>>>> b02de5df

        let current_block_number = state.tx.block_num;
        let block_hash = if is_valid_block_number(block_number, current_block_number.into()) {
            if cfg!(feature = "scroll") {
                let (sha3_input, sha3_output) =
                    calculate_block_hash(state.block.chain_id, block_number);
                state.block.sha3_inputs.push(sha3_input);
                sha3_output
            } else {
                let block_head = state.block.headers.get(&current_block_number).unwrap();
                let offset = (current_block_number - block_number.as_u64()) as usize;
                let total_history_hashes = block_head.history_hashes.len();
                block_head.history_hashes[total_history_hashes - offset]
            }
        } else {
            0.into()
        };
        #[cfg(feature = "enable-stack")]
        assert_eq!(block_hash, geth_steps[1].stack.last()?);
        state.stack_push(&mut exec_step, block_hash)?;

        Ok(vec![exec_step])
    }
}<|MERGE_RESOLUTION|>--- conflicted
+++ resolved
@@ -20,21 +20,9 @@
         let geth_step = &geth_steps[0];
         let mut exec_step = state.new_step(geth_step)?;
 
-<<<<<<< HEAD
         let block_number = state.stack_pop(&mut exec_step)?;
         #[cfg(feature = "enable-stack")]
-        assert_eq!(block_number, geth_step.stack.nth_last(0)?);
-=======
-        let block_number = geth_step.stack.last()?;
-        state.stack_read(&mut exec_step, geth_step.stack.last_filled(), block_number)?;
-
-        let block_hash = geth_steps[1].stack.last()?;
-        state.stack_write(
-            &mut exec_step,
-            geth_steps[1].stack.last_filled(),
-            block_hash,
-        )?;
->>>>>>> b02de5df
+        assert_eq!(block_number, geth_step.stack.last()?);
 
         let current_block_number = state.tx.block_num;
         let block_hash = if is_valid_block_number(block_number, current_block_number.into()) {
